# installation location
install

# MacOS metadata
.DS_Store

# Visual Code
.vscode
.build

# Cmake common build location
build
<<<<<<< HEAD
=======
# Built binaries
Releases
>>>>>>> 51cea851

Doc/UserGuide/UserGuide.aux
Doc/UserGuide/UserGuide.bbl
Doc/UserGuide/UserGuide.blg
Doc/UserGuide/UserGuide.log
Doc/UserGuide/UserGuide.out
Doc/UserGuide/UserGuide.synctex.gz
Doc/UserGuide/UserGuide.toc<|MERGE_RESOLUTION|>--- conflicted
+++ resolved
@@ -10,11 +10,8 @@
 
 # Cmake common build location
 build
-<<<<<<< HEAD
-=======
 # Built binaries
 Releases
->>>>>>> 51cea851
 
 Doc/UserGuide/UserGuide.aux
 Doc/UserGuide/UserGuide.bbl
