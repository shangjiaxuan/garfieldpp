--- conflicted
+++ resolved
@@ -289,13 +289,10 @@
 target_sources( Garfield PRIVATE ${nebem_sources})
 target_compile_definitions(Garfield PRIVATE BUILDING_GARFIELD=1)
 if(MSVC)
-<<<<<<< HEAD
-=======
   # disable warning 4251, and manually export medium and component classes.
   # this warning is for stl members not being exported, and will require exact
   # same cxx standard and runtime (and possibly template headers) as root already requires.
   target_compile_options(Garfield PRIVATE /wd4251)
->>>>>>> c3e70bca
   target_compile_definitions(Garfield PRIVATE _USE_MATH_DEFINES=1 _CRT_SECURE_NO_DEPRECATE=1)
 endif()
 
