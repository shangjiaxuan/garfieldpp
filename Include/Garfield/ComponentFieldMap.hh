--- conflicted
+++ resolved
@@ -1,300 +1,290 @@
-#ifndef G_COMPONENT_FIELD_MAP_H
-#define G_COMPONENT_FIELD_MAP_H
-
-#include <iostream>
-<<<<<<< HEAD
-#include <memory>
-=======
-
->>>>>>> 8c6bfd66
-#include "Component.hh"
-#include "TMatrixD.h"
-#include "TetrahedralTree.hh"
-
-namespace Garfield {
-
-/// Base class for components based on finite-element field maps.
-
-class ComponentFieldMap : public Component {
- public:
-  /// Default constructor.
-  ComponentFieldMap() = delete;
-  /// Constructor
-  ComponentFieldMap(const std::string& name);
-  /// Destructor
-  virtual ~ComponentFieldMap();
-
-  /// Calculate x, y, z, V and angular ranges.
-  virtual void SetRange();
-  /// Show x, y, z, V and angular ranges
-  void PrintRange();
-
-  bool IsInBoundingBox(const double x, const double y, const double z) const {
-    return x >= m_minBoundingBox[0] && x <= m_maxBoundingBox[0] &&
-           y >= m_minBoundingBox[1] && y <= m_maxBoundingBox[1] &&
-           z >= m_minBoundingBox[2] && y <= m_maxBoundingBox[2];
-  }
-
-  bool GetBoundingBox(double& xmin, double& ymin, double& zmin, double& xmax,
-                      double& ymax, double& zmax) override;
-
-  bool GetVoltageRange(double& vmin, double& vmax) override {
-    vmin = m_mapvmin;
-    vmax = m_mapvmax;
-    return true;
-  }
-
-  /// List all currently defined materials
-  void PrintMaterials();
-  /// Flag a field map material as a drift medium.
-  void DriftMedium(const unsigned int imat);
-  /// Flag a field map materials as a non-drift medium.
-  void NotDriftMedium(const unsigned int imat);
-  /// Return the number of materials in the field map.
-  unsigned int GetNumberOfMaterials() const { return m_materials.size(); }
-  /// Return the permittivity of a field map material.
-  double GetPermittivity(const unsigned int imat) const;
-  /// Return the conductivity of a field map material.
-  double GetConductivity(const unsigned int imat) const;
-  /// Associate a field map material with a Medium class.
-  void SetMedium(const unsigned int imat, Medium* medium);
-  /// Return the Medium associated to a field map material.
-  Medium* GetMedium(const unsigned int i) const;
-  using Component::GetMedium;
-
-  unsigned int GetNumberOfMedia() const { return m_materials.size(); }
-
-  /// Return the number of mesh elements.
-  unsigned int GetNumberOfElements() const { return m_elements.size(); }
-  /// Return the volume and aspect ratio of a mesh element.
-  bool GetElement(const unsigned int i, double& vol, double& dmin,
-                  double& dmax);
-
-  // Options
-  void EnableCheckMapIndices(const bool on = true) {
-    m_checkMultipleElement = on;
-    if (on) m_lastElement = -1;
-  }
-  /// Option to eliminate mesh elements in conductors (default: on).
-  void EnableDeleteBackgroundElements(const bool on = true) {
-    m_deleteBackground = on;
-  }
-
-  /// Enable or disable the usage of the tetrahedral tree
-  /// for searching the element in the mesh.
-  void EnableTetrahedralTreeForElementSearch(const bool on = true) {
-    m_useTetrahedralTree = on;
-  }
-
-  /// Enable or disable warnings that the calculation of the local
-  /// coordinates did not achieve the requested precision.
-  void EnableConvergenceWarnings(const bool on = true) {
-    m_printConvergenceWarnings = on;
-  }
-
-  friend class ViewFEMesh;
-
- protected:
-  bool m_is3d = true;
-
-  // Elements
-  struct Element {
-    // Nodes
-    int emap[10];
-    // Material
-    unsigned int matmap;
-    bool degenerate;
-    // Bounding box of the element
-    double xmin, ymin, zmin, xmax, ymax, zmax;
-  };
-  std::vector<Element> m_elements;
-
-  // Nodes
-  struct Node {
-    // Coordinates
-    double x, y, z;
-    // Potential
-    double v;
-    // Weighting potentials
-    std::vector<double> w;
-    // Delayed weighting potentials
-    std::vector<std::vector<double>> dw;
-  };
-  std::vector<Node> m_nodes;
-
-  // Materials
-  struct Material {
-    // Permittivity
-    double eps;
-    // Resistivity
-    double ohm;
-    bool driftmedium;
-    // Associated medium
-    Medium* medium;
-  };
-  std::vector<Material> m_materials;
-
-  std::vector<std::string> m_wfields;
-  std::vector<bool> m_wfieldsOk;
-  std::vector<bool> m_dwfieldsOk;
-
-  std::vector<double> m_wdtimes;
-
-  // Bounding box
-  bool m_hasBoundingBox = false;
-  std::array<double, 3> m_minBoundingBox;
-  std::array<double, 3> m_maxBoundingBox;
-
-  // Ranges and periodicities
-  std::array<double, 3> m_mapmin;
-  std::array<double, 3> m_mapmax;
-  std::array<double, 3> m_mapamin;
-  std::array<double, 3> m_mapamax;
-  std::array<double, 3> m_mapna;
-  std::array<double, 3> m_cells;
-
-  double m_mapvmin = 0.;
-  double m_mapvmax = 0.;
-
-  std::array<bool, 3> m_setang;
-
-  // Option to delete meshing in conductors
-  bool m_deleteBackground = true;
-
-  // Warnings flag
-  bool m_warning = false;
-  unsigned int m_nWarnings = 0;
-
-  // Print warnings about failed convergence when refining
-  // isoparametric coordinates.
-  bool m_printConvergenceWarnings = true;
-
-  // Get the scaling factor for a given length unit.
-  static double ScalingFactor(std::string unit);
-<<<<<<< HEAD
- 
-  // Reset the component.
-  void Reset() override;
-
-  void Prepare();
-=======
-
-  // Reset the component
-  void Reset() override {}
->>>>>>> 8c6bfd66
-
-  // Periodicities
-  void UpdatePeriodicity2d();
-  void UpdatePeriodicityCommon();
-
-  /// Find the element for a point in curved quadratic quadrilaterals.
-  int FindElement5(const double x, const double y, const double z, double& t1,
-                   double& t2, double& t3, double& t4, double jac[4][4],
-                   double& det);
-  /// Find the element for a point in curved quadratic tetrahedra.
-  int FindElement13(const double x, const double y, const double z, double& t1,
-                    double& t2, double& t3, double& t4, double jac[4][4],
-                    double& det);
-  /// Find the element for a point in a cube.
-  int FindElementCube(const double x, const double y, const double z,
-                      double& t1, double& t2, double& t3, TMatrixD*& jac,
-                      std::vector<TMatrixD*>& dN);
-
-  /// Move (xpos, ypos, zpos) to field map coordinates.
-  void MapCoordinates(double& xpos, double& ypos, double& zpos, bool& xmirrored,
-                      bool& ymirrored, bool& zmirrored, double& rcoordinate,
-                      double& rotation) const;
-  /// Move (ex, ey, ez) to global coordinates.
-  void UnmapFields(double& ex, double& ey, double& ez, double& xpos,
-                   double& ypos, double& zpos, bool& xmirrored, bool& ymirrored,
-                   bool& zmirrored, double& rcoordinate,
-                   double& rotation) const;
-
-  int ReadInteger(char* token, int def, bool& error);
-  double ReadDouble(char* token, double def, bool& error);
-
-  virtual double GetElementVolume(const unsigned int i) = 0;
-  virtual void GetAspectRatio(const unsigned int i, double& dmin,
-                              double& dmax) = 0;
-
-  size_t GetWeightingFieldIndex(const std::string& label) const;
-  size_t GetOrCreateWeightingFieldIndex(const std::string& label);
-
-  void PrintWarning(const std::string& header) {
-    if (!m_warning || m_nWarnings > 10) return;
-    std::cerr << m_className << "::" << header << ":\n"
-              << "    Warnings have been issued for this field map.\n";
-    ++m_nWarnings;
-  }
-  void PrintNotReady(const std::string& header) const {
-    std::cerr << m_className << "::" << header << ":\n"
-              << "    Field map not yet initialised.\n";
-  }
-  void PrintElement(const std::string& header, const double x, const double y,
-                    const double z, const double t1, const double t2,
-                    const double t3, const double t4, const Element& element,
-                    const unsigned int n, const int iw = -1) const;
-
- private:
-  /// Scan for multiple elements that contain a point
-  bool m_checkMultipleElement = false;
-
-  // Tetrahedral tree
-  bool m_useTetrahedralTree = true;
-  std::unique_ptr<TetrahedralTree> m_octree;
-
-  /// Flag to check if bounding boxes of elements are cached
-  bool m_cacheElemBoundingBoxes = false;
-
-  /// Keep track of the last element found.
-  int m_lastElement = -1;
-
-  /// Calculate local coordinates for curved quadratic triangles.
-  int Coordinates3(double x, double y, double z, double& t1, double& t2,
-                   double& t3, double& t4, double jac[4][4], double& det,
-                   const Element& element) const;
-  /// Calculate local coordinates for linear quadrilaterals.
-  int Coordinates4(const double x, const double y, const double z, double& t1,
-                   double& t2, double& t3, double& t4, double& det,
-                   const Element& element) const;
-  /// Calculate local coordinates for curved quadratic quadrilaterals.
-  int Coordinates5(const double x, const double y, const double z, double& t1,
-                   double& t2, double& t3, double& t4, double jac[4][4],
-                   double& det, const Element& element) const;
-  /// Calculate local coordinates in linear tetrahedra.
-  void Coordinates12(const double x, const double y, const double z, double& t1,
-                     double& t2, double& t3, double& t4,
-                     const Element& element) const;
-  /// Calculate local coordinates for curved quadratic tetrahedra.
-  int Coordinates13(const double x, const double y, const double z, double& t1,
-                    double& t2, double& t3, double& t4, double jac[4][4],
-                    double& det, const Element& element) const;
-  /// Calculate local coordinates for a cube.
-  int CoordinatesCube(const double x, const double y, const double z,
-                      double& t1, double& t2, double& t3, TMatrixD*& jac,
-                      std::vector<TMatrixD*>& dN, const Element& element) const;
-
-  /// Calculate Jacobian for curved quadratic triangles.
-  void Jacobian3(const Element& element, const double u, const double v,
-                 const double w, double& det, double jac[4][4]) const;
-  /// Calculate Jacobian for curved quadratic quadrilaterals.
-  void Jacobian5(const Element& element, const double u, const double v,
-                 double& det, double jac[4][4]) const;
-  /// Calculate Jacobian for curved quadratic tetrahedra.
-  void Jacobian13(const Element& element, const double t, const double u,
-                  const double v, const double w, double& det,
-                  double jac[4][4]) const;
-  /// Calculate Jacobian for a cube.
-  void JacobianCube(const Element& element, const double t1, const double t2,
-                    const double t3, TMatrixD*& jac,
-                    std::vector<TMatrixD*>& dN) const;
-
-  /// Calculate the bounding boxes of all elements after initialization.
-  void CalculateElementBoundingBoxes();
-
-  /// Initialize the tetrahedral tree.
-  bool InitializeTetrahedralTree();
-};
-}
-
-#endif
+#ifndef G_COMPONENT_FIELD_MAP_H
+#define G_COMPONENT_FIELD_MAP_H
+
+#include <iostream>
+#include <memory>
+#include "Component.hh"
+#include "TMatrixD.h"
+#include "TetrahedralTree.hh"
+
+namespace Garfield {
+
+/// Base class for components based on finite-element field maps.
+
+class ComponentFieldMap : public Component {
+ public:
+  /// Default constructor.
+  ComponentFieldMap() = delete;
+  /// Constructor
+  ComponentFieldMap(const std::string& name);
+  /// Destructor
+  virtual ~ComponentFieldMap();
+
+  /// Calculate x, y, z, V and angular ranges.
+  virtual void SetRange();
+  /// Show x, y, z, V and angular ranges
+  void PrintRange();
+
+  bool IsInBoundingBox(const double x, const double y, const double z) const {
+    return x >= m_minBoundingBox[0] && x <= m_maxBoundingBox[0] &&
+           y >= m_minBoundingBox[1] && y <= m_maxBoundingBox[1] &&
+           z >= m_minBoundingBox[2] && y <= m_maxBoundingBox[2];
+  }
+
+  bool GetBoundingBox(double& xmin, double& ymin, double& zmin, double& xmax,
+                      double& ymax, double& zmax) override;
+
+  bool GetVoltageRange(double& vmin, double& vmax) override {
+    vmin = m_mapvmin;
+    vmax = m_mapvmax;
+    return true;
+  }
+
+  /// List all currently defined materials
+  void PrintMaterials();
+  /// Flag a field map material as a drift medium.
+  void DriftMedium(const unsigned int imat);
+  /// Flag a field map materials as a non-drift medium.
+  void NotDriftMedium(const unsigned int imat);
+  /// Return the number of materials in the field map.
+  unsigned int GetNumberOfMaterials() const { return m_materials.size(); }
+  /// Return the permittivity of a field map material.
+  double GetPermittivity(const unsigned int imat) const;
+  /// Return the conductivity of a field map material.
+  double GetConductivity(const unsigned int imat) const;
+  /// Associate a field map material with a Medium class.
+  void SetMedium(const unsigned int imat, Medium* medium);
+  /// Return the Medium associated to a field map material.
+  Medium* GetMedium(const unsigned int i) const;
+  using Component::GetMedium;
+
+  unsigned int GetNumberOfMedia() const { return m_materials.size(); }
+
+  /// Return the number of mesh elements.
+  unsigned int GetNumberOfElements() const { return m_elements.size(); }
+  /// Return the volume and aspect ratio of a mesh element.
+  bool GetElement(const unsigned int i, double& vol, double& dmin,
+                  double& dmax);
+
+  // Options
+  void EnableCheckMapIndices(const bool on = true) {
+    m_checkMultipleElement = on;
+    if (on) m_lastElement = -1;
+  }
+  /// Option to eliminate mesh elements in conductors (default: on).
+  void EnableDeleteBackgroundElements(const bool on = true) {
+    m_deleteBackground = on;
+  }
+
+  /// Enable or disable the usage of the tetrahedral tree
+  /// for searching the element in the mesh.
+  void EnableTetrahedralTreeForElementSearch(const bool on = true) {
+    m_useTetrahedralTree = on;
+  }
+
+  /// Enable or disable warnings that the calculation of the local
+  /// coordinates did not achieve the requested precision.
+  void EnableConvergenceWarnings(const bool on = true) {
+    m_printConvergenceWarnings = on;
+  }
+
+  friend class ViewFEMesh;
+
+ protected:
+  bool m_is3d = true;
+
+  // Elements
+  struct Element {
+    // Nodes
+    int emap[10];
+    // Material
+    unsigned int matmap;
+    bool degenerate;
+    // Bounding box of the element
+    double xmin, ymin, zmin, xmax, ymax, zmax;
+  };
+  std::vector<Element> m_elements;
+
+  // Nodes
+  struct Node {
+    // Coordinates
+    double x, y, z;
+    // Potential
+    double v;
+    // Weighting potentials
+    std::vector<double> w;
+    // Delayed weighting potentials
+    std::vector<std::vector<double>> dw;
+  };
+  std::vector<Node> m_nodes;
+
+  // Materials
+  struct Material {
+    // Permittivity
+    double eps;
+    // Resistivity
+    double ohm;
+    bool driftmedium;
+    // Associated medium
+    Medium* medium;
+  };
+  std::vector<Material> m_materials;
+
+  std::vector<std::string> m_wfields;
+  std::vector<bool> m_wfieldsOk;
+  std::vector<bool> m_dwfieldsOk;
+
+  std::vector<double> m_wdtimes;
+
+  // Bounding box
+  bool m_hasBoundingBox = false;
+  std::array<double, 3> m_minBoundingBox;
+  std::array<double, 3> m_maxBoundingBox;
+
+  // Ranges and periodicities
+  std::array<double, 3> m_mapmin;
+  std::array<double, 3> m_mapmax;
+  std::array<double, 3> m_mapamin;
+  std::array<double, 3> m_mapamax;
+  std::array<double, 3> m_mapna;
+  std::array<double, 3> m_cells;
+
+  double m_mapvmin = 0.;
+  double m_mapvmax = 0.;
+
+  std::array<bool, 3> m_setang;
+
+  // Option to delete meshing in conductors
+  bool m_deleteBackground = true;
+
+  // Warnings flag
+  bool m_warning = false;
+  unsigned int m_nWarnings = 0;
+
+  // Print warnings about failed convergence when refining
+  // isoparametric coordinates.
+  bool m_printConvergenceWarnings = true;
+
+  // Get the scaling factor for a given length unit.
+  static double ScalingFactor(std::string unit);
+ 
+  // Reset the component.
+  void Reset() override;
+
+  void Prepare();
+
+  // Periodicities
+  void UpdatePeriodicity2d();
+  void UpdatePeriodicityCommon();
+
+  /// Find the element for a point in curved quadratic quadrilaterals.
+  int FindElement5(const double x, const double y, const double z, double& t1,
+                   double& t2, double& t3, double& t4, double jac[4][4],
+                   double& det);
+  /// Find the element for a point in curved quadratic tetrahedra.
+  int FindElement13(const double x, const double y, const double z, double& t1,
+                    double& t2, double& t3, double& t4, double jac[4][4],
+                    double& det);
+  /// Find the element for a point in a cube.
+  int FindElementCube(const double x, const double y, const double z,
+                      double& t1, double& t2, double& t3, TMatrixD*& jac,
+                      std::vector<TMatrixD*>& dN);
+
+  /// Move (xpos, ypos, zpos) to field map coordinates.
+  void MapCoordinates(double& xpos, double& ypos, double& zpos, bool& xmirrored,
+                      bool& ymirrored, bool& zmirrored, double& rcoordinate,
+                      double& rotation) const;
+  /// Move (ex, ey, ez) to global coordinates.
+  void UnmapFields(double& ex, double& ey, double& ez, double& xpos,
+                   double& ypos, double& zpos, bool& xmirrored, bool& ymirrored,
+                   bool& zmirrored, double& rcoordinate,
+                   double& rotation) const;
+
+  int ReadInteger(char* token, int def, bool& error);
+  double ReadDouble(char* token, double def, bool& error);
+
+  virtual double GetElementVolume(const unsigned int i) = 0;
+  virtual void GetAspectRatio(const unsigned int i, double& dmin,
+                              double& dmax) = 0;
+
+  size_t GetWeightingFieldIndex(const std::string& label) const;
+  size_t GetOrCreateWeightingFieldIndex(const std::string& label);
+
+  void PrintWarning(const std::string& header) {
+    if (!m_warning || m_nWarnings > 10) return;
+    std::cerr << m_className << "::" << header << ":\n"
+              << "    Warnings have been issued for this field map.\n";
+    ++m_nWarnings;
+  }
+  void PrintNotReady(const std::string& header) const {
+    std::cerr << m_className << "::" << header << ":\n"
+              << "    Field map not yet initialised.\n";
+  }
+  void PrintElement(const std::string& header, const double x, const double y,
+                    const double z, const double t1, const double t2,
+                    const double t3, const double t4, const Element& element,
+                    const unsigned int n, const int iw = -1) const;
+
+ private:
+  /// Scan for multiple elements that contain a point
+  bool m_checkMultipleElement = false;
+
+  // Tetrahedral tree
+  bool m_useTetrahedralTree = true;
+  std::unique_ptr<TetrahedralTree> m_octree;
+
+  /// Flag to check if bounding boxes of elements are cached
+  bool m_cacheElemBoundingBoxes = false;
+
+  /// Keep track of the last element found.
+  int m_lastElement = -1;
+
+  /// Calculate local coordinates for curved quadratic triangles.
+  int Coordinates3(double x, double y, double z, double& t1, double& t2,
+                   double& t3, double& t4, double jac[4][4], double& det,
+                   const Element& element) const;
+  /// Calculate local coordinates for linear quadrilaterals.
+  int Coordinates4(const double x, const double y, const double z, double& t1,
+                   double& t2, double& t3, double& t4, double& det,
+                   const Element& element) const;
+  /// Calculate local coordinates for curved quadratic quadrilaterals.
+  int Coordinates5(const double x, const double y, const double z, double& t1,
+                   double& t2, double& t3, double& t4, double jac[4][4],
+                   double& det, const Element& element) const;
+  /// Calculate local coordinates in linear tetrahedra.
+  void Coordinates12(const double x, const double y, const double z, double& t1,
+                     double& t2, double& t3, double& t4,
+                     const Element& element) const;
+  /// Calculate local coordinates for curved quadratic tetrahedra.
+  int Coordinates13(const double x, const double y, const double z, double& t1,
+                    double& t2, double& t3, double& t4, double jac[4][4],
+                    double& det, const Element& element) const;
+  /// Calculate local coordinates for a cube.
+  int CoordinatesCube(const double x, const double y, const double z,
+                      double& t1, double& t2, double& t3, TMatrixD*& jac,
+                      std::vector<TMatrixD*>& dN, const Element& element) const;
+
+  /// Calculate Jacobian for curved quadratic triangles.
+  void Jacobian3(const Element& element, const double u, const double v,
+                 const double w, double& det, double jac[4][4]) const;
+  /// Calculate Jacobian for curved quadratic quadrilaterals.
+  void Jacobian5(const Element& element, const double u, const double v,
+                 double& det, double jac[4][4]) const;
+  /// Calculate Jacobian for curved quadratic tetrahedra.
+  void Jacobian13(const Element& element, const double t, const double u,
+                  const double v, const double w, double& det,
+                  double jac[4][4]) const;
+  /// Calculate Jacobian for a cube.
+  void JacobianCube(const Element& element, const double t1, const double t2,
+                    const double t3, TMatrixD*& jac,
+                    std::vector<TMatrixD*>& dN) const;
+
+  /// Calculate the bounding boxes of all elements after initialization.
+  void CalculateElementBoundingBoxes();
+
+  /// Initialize the tetrahedral tree.
+  bool InitializeTetrahedralTree();
+};
+}
+
+#endif