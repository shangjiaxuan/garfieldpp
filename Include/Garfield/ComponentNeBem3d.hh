--- conflicted
+++ resolved
@@ -1,4 +1,3 @@
-<<<<<<< HEAD
 #ifndef G_COMPONENT_NEBEM_3D_H
 #define G_COMPONENT_NEBEM_3D_H
 
@@ -10,7 +9,7 @@
 
 /// Interface to neBEM.
 
-class ComponentNeBem3d : public Component {
+class GARFIELD_IMPORTEXPROT ComponentNeBem3d : public Component {
  public:
   /// Constructor
   ComponentNeBem3d();
@@ -421,276 +420,4 @@
 
 }  // namespace Garfield
 
-#endif
-=======
-#ifndef G_COMPONENT_NEBEM_3D_H
-#define G_COMPONENT_NEBEM_3D_H
-
-#include <map>
-
-#include "Component.hh"
-
-namespace Garfield {
-
-/// Interface to neBEM.
-
-class GARFIELD_IMPORTEXPROT ComponentNeBem3d : public Component {
- public:
-  /// Constructor
-  ComponentNeBem3d();
-  /// Destructor
-  ~ComponentNeBem3d() {}
-
-  Medium* GetMedium(const double x, const double y, const double z) override;
-  void ElectricField(const double x, const double y, const double z, double& ex,
-                     double& ey, double& ez, Medium*& m, int& status) override;
-  void ElectricField(const double x, const double y, const double z, double& ex,
-                     double& ey, double& ez, double& v, Medium*& m,
-                     int& status) override;
-  bool GetVoltageRange(double& vmin, double& vmax) override;
-
-  void WeightingField(const double x, const double y, const double z,
-                      double& wx, double& wy, double& wz,
-                      const std::string& label) override;
-  double WeightingPotential(const double x, const double y,
-                            const double z, const std::string& label) override;
-
-  /// Add a plane at constant x.
-  void AddPlaneX(const double x, const double voltage);
-  /// Add a plane at constant y.
-  void AddPlaneY(const double y, const double voltage);
-  /// Add a plane at constant z.
-  void AddPlaneZ(const double z, const double voltage);
-  /// Get the number of equipotential planes at constant x.
-  unsigned int GetNumberOfPlanesX() const;
-  /// Get the number of equipotential planes at constant y.
-  unsigned int GetNumberOfPlanesY() const;
-  /// Get the number of equipotential planes at constant z.
-  unsigned int GetNumberOfPlanesZ() const;
-  /// Retrieve the parameters of a plane at constant x.
-  bool GetPlaneX(const unsigned int i, double& x, double& v) const;
-  /// Retrieve the parameters of a plane at constant y.
-  bool GetPlaneY(const unsigned int i, double& y, double& v) const;
-  /// Retrieve the parameters of a plane at constant z.
-  bool GetPlaneZ(const unsigned int i, double& z, double& v) const;
-
-  unsigned int GetNumberOfPrimitives() const { return m_primitives.size(); }
-  bool GetPrimitive(const unsigned int i, double& a, double& b, double& c,
-                    std::vector<double>& xv, std::vector<double>& yv,
-                    std::vector<double>& zv, int& interface, double& v,
-                    double& q, double& lambda) const;
-  bool GetPrimitive(const unsigned int i, double& a, double& b, double& c,
-                    std::vector<double>& xv, std::vector<double>& yv,
-                    std::vector<double>& zv, int& vol1, int& vol2) const;
-  bool GetVolume(const unsigned int vol, int& shape, int& material, 
-                 double& eps, double& potential, double& charge, int& bc);
-  int GetVolume(const double x, const double y, const double z);
-
-  unsigned int GetNumberOfElements() const { return m_elements.size(); }
-  bool GetElement(const unsigned int i, 
-                  std::vector<double>& xv, std::vector<double>& yv,
-                  std::vector<double>& zv, int& interface, double& bc,
-                  double& lambda) const;
-
-  /// Retrieve surface panels, remove contacts and cut polygons to rectangles
-  /// and right-angle triangles.
-  bool Initialise();
-
-  /// Set the default value of the target linear size of the elements
-  /// produced by neBEM's discretisation process.
-  void SetTargetElementSize(const double length);
-  /// Set the smallest and largest allowed number of elements along 
-  /// the lenght of a primitive.
-  void SetMinMaxNumberOfElements(const unsigned int nmin,
-                                 const unsigned int nmax);
-
-  /// Invert the influence matrix using lower-upper (LU) decomposition.
-  void UseLUInversion() { m_inversion = Inversion::LU; }
-  /// Invert the influence matrix using singular value decomposition.
-  void UseSVDInversion() { m_inversion = Inversion::SVD; }
-
-  /// Set the parameters \f$n_x, n_y, n_z\f$ defining the number of periodic 
-  /// copies that neBEM will use when dealing with periodic configurations.
-  /// neBEM will use \f$2 \times n + 1\f$ copies (default: \f$n = 5\f$).
-  void SetPeriodicCopies(const unsigned int nx, const unsigned int ny,
-                         const unsigned int nz);
-  /// Retrieve the number of periodic copies used by neBEM.
-  void GetPeriodicCopies(unsigned int& nx, unsigned int& ny, 
-                         unsigned int& nz) const {
-    nx = m_nCopiesX;
-    ny = m_nCopiesY;
-    nz = m_nCopiesZ;
-  }
-  /// Set the periodic length [cm] in the x-direction.
-  void SetPeriodicityX(const double s);
-  /// Set the periodic length [cm] in the y-direction.
-  void SetPeriodicityY(const double s);
-  /// Set the periodic length [cm] in the z-direction.
-  void SetPeriodicityZ(const double s);
-  /// Set the periodic length [cm] in the x-direction.
-  void SetMirrorPeriodicityX(const double s);
-  /// Set the periodic length [cm] in the y-direction.
-  void SetMirrorPeriodicityY(const double s);
-  /// Set the periodic length [cm] in the z-direction.
-  void SetMirrorPeriodicityZ(const double s);
-  /// Get the periodic length in the x-direction.
-  bool GetPeriodicityX(double& s) const;
-  /// Get the periodic length in the y-direction.
-  bool GetPeriodicityY(double& s) const;
-  /// Get the periodic length in the z-direction.
-  bool GetPeriodicityZ(double& s) const;
-
-  /// Set the number of threads to be used by neBEM.
-  void SetNumberOfThreads(const unsigned int n) {
-    m_nThreads = n > 0 ? n : 1;
-  }
-
- protected:
-  void Reset() override;
-  void UpdatePeriodicity() override;
-
- private:
-  struct Primitive {
-    /// Perpendicular vector
-    double a, b, c;
-    /// X-coordinates of vertices
-    std::vector<double> xv;
-    /// Y-coordinates of vertices
-    std::vector<double> yv;
-    /// Z-coordinates of vertices
-    std::vector<double> zv;
-    /// Interface type.
-    int interface;
-    /// Potential
-    double v;
-    /// Charge
-    double q;
-    /// Ratio of dielectric constants
-    double lambda;
-    /// Target element size.
-    double elementSize;
-    /// Volumes.
-    int vol1, vol2;
-  };
-  /// List of primitives.
-  std::vector<Primitive> m_primitives;
-
-  struct Element {
-    /// Local origin.
-    std::array<double, 3> origin;
-    double lx;
-    double lz;
-    /// Area.
-    double dA;
-    /// Direction cosines.
-    std::array<std::array<double, 3>, 3> dcos;
-    /// X-coordinates of vertices
-    std::vector<double> xv;
-    /// Y-coordinates of vertices
-    std::vector<double> yv;
-    /// Z-coordinates of vertices
-    std::vector<double> zv;
-    /// Interface type.
-    int interface;
-    /// Ratio of dielectric permittivities.
-    double lambda;
-    /// Collocation point.
-    std::array<double, 3> collocationPoint;
-    /// Boundary condition.
-    double bc;
-    /// Fixed charge density.
-    double assigned;
-    /// Solution (accumulated charge).
-    double solution;
-  };
-  /// List of elements.
-  std::vector<Element> m_elements;
-
-  /// Plane existence.
-  std::array<bool, 6> m_ynplan{{false, false, false, false, false, false}};
-  /// Plane coordinates.
-  std::array<double, 6> m_coplan{{0., 0., 0., 0., 0., 0.}};
-  /// Plane potentials.
-  std::array<double, 6> m_vtplan{{0., 0., 0., 0., 0., 0.}};
-
-  // Number of threads to be used by neBEM.
-  unsigned int m_nThreads = 1;
-
-  static constexpr double MinDist = 1.e-6;
-  /// Target size of elements [cm].
-  double m_targetElementSize = 50.0e-4;
-  /// Smallest number of elements produced along the axis of a primitive. 
-  unsigned int m_minNbElementsOnLength = 1;
-  /// Largest number of elements produced along the axis of a primitive. 
-  unsigned int m_maxNbElementsOnLength = 100; 
-  /// Periodic lengths.
-  std::array<double, 3> m_periodicLength{{0., 0., 0.}};
-  /// Number of periodic copies along x.
-  unsigned int m_nCopiesX = 5;
-  /// Number of periodic copies along y.
-  unsigned int m_nCopiesY = 5;
-  /// Number of periodic copies along z.
-  unsigned int m_nCopiesZ = 5;
-
-  enum class Inversion { LU = 0, SVD };
-  Inversion m_inversion = Inversion::LU;
-
-  /// Electrode labels and corresponding neBEM weighting field indices.
-  std::map<std::string, int> m_wfields;
-
-  /// Reduce panels to the basic period.
-  void ShiftPanels(std::vector<Panel>& panels) const;
-  /// Isolate the parts of polygon 1 that are not hidden by 2 and vice versa.
-  bool EliminateOverlaps(const Panel& panel1, const Panel& panel2,
-                         std::vector<Panel>& panelsOut,
-                         std::vector<int>& itypo);
-
-  bool TraceEnclosed(const std::vector<double>& xl1,
-                     const std::vector<double>& yl1,
-                     const std::vector<double>& xl2,
-                     const std::vector<double>& yl2, const Panel& originalPanel,
-                     std::vector<Panel>& newPanels) const;
-
-  void TraceNonOverlap(
-      const std::vector<double>& xp1, const std::vector<double>& yp1,
-      const std::vector<double>& xl1, const std::vector<double>& yl1,
-      const std::vector<double>& xl2, const std::vector<double>& yl2,
-      const std::vector<int>& flags1, const std::vector<int>& flags2,
-      const std::vector<int>& links1, const std::vector<int>& links2,
-      std::vector<bool>& mark1, int ip1, const Panel& originalPanel,
-      std::vector<Panel>& newPanels) const;
-
-  void TraceOverlap(
-      const std::vector<double>& xp1, const std::vector<double>& yp1,
-      const std::vector<double>& xp2, const std::vector<double>& yp2,
-      const std::vector<double>& xl1, const std::vector<double>& yl1,
-      const std::vector<double>& xl2, const std::vector<double>& yl2,
-      const std::vector<int>& flags1, const std::vector<int>& links1,
-      const std::vector<int>& links2, std::vector<bool>& mark1, int ip1,
-      int ip2, const Panel& originalPanel, std::vector<Panel>& newPanels) const;
-
-  /// Split a polygon into rectangles and right-angled triangles.
-  bool MakePrimitives(const Panel& panelIn,
-                      std::vector<Panel>& panelsOut) const;
-
-  /// Check whether a polygon contains parallel lines.
-  /// If it does, split it in rectangular and non-rectangular parts.
-  bool SplitTrapezium(const Panel panelIn, std::vector<Panel>& stack,
-                      std::vector<Panel>& panelsOut, const double epsang) const;
-
-  unsigned int NbOfSegments(const double length, const double target) const;
-  bool DiscretizeWire(const Primitive& primitive, const double targetSize,
-                      std::vector<Element>& elements) const;
-  bool DiscretizeTriangle(const Primitive& primitive, const double targetSize,
-                          std::vector<Element>& elements) const;
-  bool DiscretizeRectangle(const Primitive& prim, const double targetSize,
-                           std::vector<Element>& elements) const;
-  int InterfaceType(const Solid::BoundaryCondition bc) const;
-};
-
-extern ComponentNeBem3d* gComponentNeBem3d;
-
-}
-
-#endif
->>>>>>> c3e70bca
+#endif