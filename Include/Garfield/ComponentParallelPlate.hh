--- conflicted
+++ resolved
@@ -1,311 +1,306 @@
-#ifndef G_COMPONENT_PP_H
-#define G_COMPONENT_PP_H
-
-#include <string>
-
-#include "Component.hh"
-#include "ComponentGrid.hh"
-#include "Medium.hh"
-
-#include <TF1.h>
-#include <TF2.h>
-
-namespace Garfield {
-
-/// Component for parallel-plate geometries.
-
-<<<<<<< HEAD
-class ComponentParallelPlate : public Component {
-public:
-=======
-class GARFIELD_IMPORTEXPROT ComponentParallelPlate : public Component {
- public:
->>>>>>> c3e70bca
-  /// Constructor
-  ComponentParallelPlate();
-  /// Destructor
-  ~ComponentParallelPlate() {}
-
-  /** Define the geometry.
-   * \param N amount of layers in the geometry, this includes the gas gaps
-   * \f$y\f$. \param d thickness of the layers starting from the bottom to the
-   * top lauer along \f$y\f$. \param eps relative permittivities of the layers
-   * starting from the bottom to the top lauer along \f$y\f$ . Here, the  gas
-   * gaps having a value of 1. \param sigmaIndex Indices of the resistive
-   * layers. \param V applied potential difference between the parallel plates.
-   */
-  void Setup(const int N, std::vector<double> eps, std::vector<double> d,
-             const double V, std::vector<int> sigmaIndex = {});
-
-  void ElectricField(const double x, const double y, const double z, double &ex,
-                     double &ey, double &ez, Medium *&m, int &status) override;
-  void ElectricField(const double x, const double y, const double z, double &ex,
-                     double &ey, double &ez, double &v, Medium *&m,
-                     int &status) override;
-
-  double WeightingPotential(const double x, const double y, const double z,
-                            const std::string &label) override;
-
-  bool GetVoltageRange(double &vmin, double &vmax) override;
-
-  /** Add a pixel electrode.
-   * \param x,z position of the center of the electrode in the xz-plane.
-   * \param lx width in the along \f$x\f$.
-   * \param lz width in the along \f$z\f$.
-   * \param label give name using a string.
-   * \param fromAnode is \f$true\f$ is the electrode is the andode and
-   * \f$false\f$ if it is the cathode.
-   */
-  void AddPixel(double x, double z, double lx, double lz,
-                const std::string &label, bool fromAnode = true);
-  /// Add strip electrode.
-  void AddStrip(double z, double lz, const std::string &label,
-                bool fromAnode = true);
-
-  /// Add plane electrode, if you want to read the signal from the cathode set
-  /// the second argument to false.
-  void AddPlane(const std::string &label, bool fromAnode = true);
-
-  /// Setting the medium
-  void SetMedium(Medium *medium) { m_medium = medium; }
-
-  /** Calculate time-dependent weighting potential on a grid.
-   * \param xmin,ymin,zmin minimum value of the interval in the \f$x\f$-,
-   * \f$y\f$- and \f$z\f$-direction. \param xmax,ymax,zmax maximum value of the
-   * interval in the \f$x\f$-,\f$y\f$- and \f$z\f$-direction. \param
-   * xsteps,ysteps,zsteps mumber of grid nodes in the \f$x\f$-,\f$y\f$- and
-   * \f$z\f$-direction. \param label give name using a string.
-   */
-  void SetWeightingPotentialGrid(const double xmin, const double xmax,
-                                 const double xsteps, const double ymin,
-                                 const double ymax, const double ysteps,
-                                 const double zmin, const double zmax,
-                                 const double zsteps, const std::string &label);
-
-  /// This will calculate all electrodes time-dependent weighting potential on
-  /// the specified grid.
-  void SetWeightingPotentialGrids(const double xmin, const double xmax,
-                                  const double xsteps, const double ymin,
-                                  const double ymax, const double ysteps,
-                                  const double zmin, const double zmax,
-                                  const double zsteps);
-
-  /// This will load a previously calculated grid of time-dependant weighting
-  /// potential values.
-  void LoadWeightingPotentialGrid(const std::string &label) {
-    for (auto &electrode : m_readout_p) {
-      if (electrode.label == label) {
-        if (electrode.grid.LoadWeightingField(label + "map", "xyz", true)) {
-          std::cerr
-              << m_className
-              << "::LoadWeightingPotentialGrid: Weighting potential set for "
-              << label << ".\n";
-          electrode.m_usegrid = true;
-          return;
-        }
-      }
-    }
-    std::cerr << m_className
-              << "::LoadWeightingPotentialGrid: Could not find file for "
-              << label << ".\n";
-  }
-
-  Medium *GetMedium(const double x, const double y, const double z) override;
-
-  bool GetBoundingBox(double &xmin, double &ymin, double &zmin, double &xmax,
-                      double &ymax, double &zmax) override;
-
-  // Obtain the index and permitivity of of the layer at hight z.
-  bool getLayer(const double y, int &m, double &epsM) {
-
-    int mholer = -1;
-
-    for (int i = 1; i < m_N; i++) {
-      if (y <= m_z[i]) {
-        mholer = i;
-        break;
-      }
-    }
-    if (mholer == -1)
-      return false;
-
-    m = mholer;
-    epsM = m_epsHolder[m - 1];
-    return true;
-  }
-  int NumberOfLayers() { return m_N - 1; }
-
-private:
-  static constexpr double m_precision = 1.e-30;
-  static constexpr double m_Vw = 1.;
-  double m_eps0 = 8.85418782e-3;
-  // Voltage difference between the parallel plates.
-  double m_V = 0.;
-
-  double m_dt = 0.;
-
-  int m_N = 0; ///< amount of layers
-
-  double m_upperBoundIntegration = 30;
-
-  std::vector<double> m_eps; ///< relative permittivity of each layer
-  std::vector<double> m_epsHolder;
-  std::vector<double> m_d; ///< thickness of each layer
-  std::vector<double> m_dHolder;
-  std::vector<double> m_z; ///< list of indices of conducting layers
-
-  std::vector<int> m_sigmaIndex; ///< list of indices of conducting layers
-
-  TF2 m_hIntegrand;
-
-  TF1 m_wpStripIntegral; ///< Weighting potential integrant for strips
-  TF2 m_wpPixelIntegral; ///< Weighting potential integrant for pixels
-
-  std::vector<std::vector<std::vector<int>>>
-      m_sigmaMatrix; // sigma_{i,j}^n, where n goes from 1 to N;
-  std::vector<std::vector<std::vector<int>>>
-      m_thetaMatrix; // theta_{i,j}^n, where n goes from 1 to N;
-
-  std::vector<std::vector<double>> m_cMatrix; ///< c-matrixl.
-  std::vector<std::vector<double>> m_vMatrix; ///< v-matrixl.
-  std::vector<std::vector<double>> m_gMatrix; ///< g-matrixl.
-  std::vector<std::vector<double>> m_wMatrix; ///< w-matrixl.
-
-  int m_currentLayer = 0; ///< Index of the current layer.
-
-  Medium *m_medium = nullptr;
-
-  /// Structure that captures the information of the electrodes under study
-  struct Electrode {
-    std::string label;                    ///< Label.
-    int ind = structureelectrode::NotSet; ///< Readout group.
-    double xpos, ypos;                    ///< Coordinates in x/y.
-    double lx, ly;                        ///< Dimensions in the x-y plane.
-    bool formAnode = true;                ///< Dimensions in the x-y plane.
-
-    bool m_usegrid = false; ///< Enabeling grid based calculations.
-    ComponentGrid grid;     ///< grid object.
-  };
-
-  enum fieldcomponent { xcomp = 0, ycomp, zcomp };
-
-  /// Possible readout groups
-  enum structureelectrode { NotSet = -1, Plane, Strip, Pixel };
-
-  // Vectors storing the readout electrodes.
-  std::vector<std::string> m_readout;
-  std::vector<Electrode> m_readout_p;
-
-  // Functions that calculate the weighting potential
-
-  double IntegratePromptPotential(const Electrode &el, const double x,
-                                  const double y, const double z);
-
-  void CalculateDynamicalWeightingPotential(const Electrode &el);
-
-  double FindWeightingPotentialInGrid(Electrode &el, const double x,
-                                      const double y, const double z);
-
-  // function returning 0 if layer with specific index is conductive.
-  double kroneckerDelta(const int index) {
-    if (std::find(m_sigmaIndex.begin(), m_sigmaIndex.end(), index) !=
-        m_sigmaIndex.end())
-      return 0;
-    else
-      return 1;
-  }
-
-  // function construct the sigma matrix needed to calculate the w, v, c and g
-  // matrices
-  bool Nsigma(int N, std::vector<std::vector<int>> &sigmaMatrix);
-
-  // function construct the theta matrix needed to calculate the w, v, c and g
-  // matrices
-  bool Ntheta(int N, std::vector<std::vector<int>> &thetaMatrix,
-              std::vector<std::vector<int>> &sigmaMatrix);
-
-  // function constructing the sigma an theta matrices.
-  void constructGeometryMatrices(const int N);
-
-  // function connstructing the w, v, c and g matrices needed for constructing
-  // the weighting potentials equations.
-  void constructGeometryFunction(const int N);
-
-  // build function h needed for the integrant of the weighting potential of a
-  // stip and pixel
-  void setHIntegrand();
-
-  // build integrant of weighting potential of a strip
-  void setwpPixelIntegrand();
-
-  // build integrant of weighting potential of a pixel
-  void setwpStripIntegrand();
-
-  // weighting field of a plane in layer with index "indexLayer"
-  double constWEFieldLayer(const int indexLayer) {
-    double invEz = 0;
-    for (int i = 1; i <= m_N - 1; i++) {
-      invEz += (m_z[i] - m_z[i - 1]) / m_epsHolder[i - 1];
-    }
-    return 1 / (m_epsHolder[indexLayer - 1] * invEz);
-  }
-
-  // weighting potential of a plane
-  double wpPlane(const double z) {
-    int im = -1;
-    double epsM = -1;
-    if (!getLayer(z, im, epsM))
-      return 0.;
-    double v = 1 - (z - m_z[im - 1]) * constWEFieldLayer(im);
-    for (int i = 1; i <= im - 1; i++) {
-      v -= (m_z[i] - m_z[i - 1]) * constWEFieldLayer(i);
-    }
-
-    return v;
-  }
-
-  // electric field in layer with index "indexLayer"
-  double constEFieldLayer(const int indexLayer) {
-    if (kroneckerDelta(indexLayer) == 0)
-      return 0.;
-    double invEz = 0;
-    for (int i = 1; i <= m_N - 1; i++) {
-      invEz += -(m_z[i] - m_z[i - 1]) * kroneckerDelta(i) / m_epsHolder[i - 1];
-    }
-    return m_V / (m_epsHolder[indexLayer - 1] * invEz);
-  }
-
-  // function to convert decimal to binary expressed in n digits.
-  bool decToBinary(int n, std::vector<int> &binaryNum);
-
-  // Rebuilds c, v, g and w matrix.
-  void LayerUpdate(const double z, const int im, const double epsM) {
-
-    if (im != m_currentLayer) {
-      m_currentLayer = im;
-      for (int i = 0; i < im - 1; i++)
-        m_eps[i] = m_epsHolder[i];
-      m_eps[im - 1] = epsM;
-      m_eps[im] = epsM;
-      for (int i = im + 1; i < m_N; i++)
-        m_eps[i] = m_epsHolder[i - 1];
-    }
-
-    double diff1 = m_z[im] - z;
-    double diff2 = z - m_z[im - 1];
-
-    for (int i = 0; i < im - 1; i++)
-      m_d[i] = m_dHolder[i];
-    m_d[im - 1] = diff2;
-    m_d[im] = diff1;
-    for (int i = im + 1; i < m_N; i++)
-      m_d[i] = m_dHolder[i - 1];
-    // TODO::Construct c and g matrices only for im != m_currentLayer.
-    constructGeometryFunction(m_N);
-  };
-
-  void UpdatePeriodicity() override;
-  void Reset() override;
-};
-} // namespace Garfield
-#endif
+#ifndef G_COMPONENT_PP_H
+#define G_COMPONENT_PP_H
+
+#include <string>
+
+#include "Component.hh"
+#include "ComponentGrid.hh"
+#include "Medium.hh"
+
+#include <TF1.h>
+#include <TF2.h>
+
+namespace Garfield {
+
+/// Component for parallel-plate geometries.
+
+class GARFIELD_IMPORTEXPROT ComponentParallelPlate : public Component {
+ public:
+  /// Constructor
+  ComponentParallelPlate();
+  /// Destructor
+  ~ComponentParallelPlate() {}
+
+  /** Define the geometry.
+   * \param N amount of layers in the geometry, this includes the gas gaps
+   * \f$y\f$. \param d thickness of the layers starting from the bottom to the
+   * top lauer along \f$y\f$. \param eps relative permittivities of the layers
+   * starting from the bottom to the top lauer along \f$y\f$ . Here, the  gas
+   * gaps having a value of 1. \param sigmaIndex Indices of the resistive
+   * layers. \param V applied potential difference between the parallel plates.
+   */
+  void Setup(const int N, std::vector<double> eps, std::vector<double> d,
+             const double V, std::vector<int> sigmaIndex = {});
+
+  void ElectricField(const double x, const double y, const double z, double &ex,
+                     double &ey, double &ez, Medium *&m, int &status) override;
+  void ElectricField(const double x, const double y, const double z, double &ex,
+                     double &ey, double &ez, double &v, Medium *&m,
+                     int &status) override;
+
+  double WeightingPotential(const double x, const double y, const double z,
+                            const std::string &label) override;
+
+  bool GetVoltageRange(double &vmin, double &vmax) override;
+
+  /** Add a pixel electrode.
+   * \param x,z position of the center of the electrode in the xz-plane.
+   * \param lx width in the along \f$x\f$.
+   * \param lz width in the along \f$z\f$.
+   * \param label give name using a string.
+   * \param fromAnode is \f$true\f$ is the electrode is the andode and
+   * \f$false\f$ if it is the cathode.
+   */
+  void AddPixel(double x, double z, double lx, double lz,
+                const std::string &label, bool fromAnode = true);
+  /// Add strip electrode.
+  void AddStrip(double z, double lz, const std::string &label,
+                bool fromAnode = true);
+
+  /// Add plane electrode, if you want to read the signal from the cathode set
+  /// the second argument to false.
+  void AddPlane(const std::string &label, bool fromAnode = true);
+
+  /// Setting the medium
+  void SetMedium(Medium *medium) { m_medium = medium; }
+
+  /** Calculate time-dependent weighting potential on a grid.
+   * \param xmin,ymin,zmin minimum value of the interval in the \f$x\f$-,
+   * \f$y\f$- and \f$z\f$-direction. \param xmax,ymax,zmax maximum value of the
+   * interval in the \f$x\f$-,\f$y\f$- and \f$z\f$-direction. \param
+   * xsteps,ysteps,zsteps mumber of grid nodes in the \f$x\f$-,\f$y\f$- and
+   * \f$z\f$-direction. \param label give name using a string.
+   */
+  void SetWeightingPotentialGrid(const double xmin, const double xmax,
+                                 const double xsteps, const double ymin,
+                                 const double ymax, const double ysteps,
+                                 const double zmin, const double zmax,
+                                 const double zsteps, const std::string &label);
+
+  /// This will calculate all electrodes time-dependent weighting potential on
+  /// the specified grid.
+  void SetWeightingPotentialGrids(const double xmin, const double xmax,
+                                  const double xsteps, const double ymin,
+                                  const double ymax, const double ysteps,
+                                  const double zmin, const double zmax,
+                                  const double zsteps);
+
+  /// This will load a previously calculated grid of time-dependant weighting
+  /// potential values.
+  void LoadWeightingPotentialGrid(const std::string &label) {
+    for (auto &electrode : m_readout_p) {
+      if (electrode.label == label) {
+        if (electrode.grid.LoadWeightingField(label + "map", "xyz", true)) {
+          std::cerr
+              << m_className
+              << "::LoadWeightingPotentialGrid: Weighting potential set for "
+              << label << ".\n";
+          electrode.m_usegrid = true;
+          return;
+        }
+      }
+    }
+    std::cerr << m_className
+              << "::LoadWeightingPotentialGrid: Could not find file for "
+              << label << ".\n";
+  }
+
+  Medium *GetMedium(const double x, const double y, const double z) override;
+
+  bool GetBoundingBox(double &xmin, double &ymin, double &zmin, double &xmax,
+                      double &ymax, double &zmax) override;
+
+  // Obtain the index and permitivity of of the layer at hight z.
+  bool getLayer(const double y, int &m, double &epsM) {
+
+    int mholer = -1;
+
+    for (int i = 1; i < m_N; i++) {
+      if (y <= m_z[i]) {
+        mholer = i;
+        break;
+      }
+    }
+    if (mholer == -1)
+      return false;
+
+    m = mholer;
+    epsM = m_epsHolder[m - 1];
+    return true;
+  }
+  int NumberOfLayers() { return m_N - 1; }
+
+private:
+  static constexpr double m_precision = 1.e-30;
+  static constexpr double m_Vw = 1.;
+  double m_eps0 = 8.85418782e-3;
+  // Voltage difference between the parallel plates.
+  double m_V = 0.;
+
+  double m_dt = 0.;
+
+  int m_N = 0; ///< amount of layers
+
+  double m_upperBoundIntegration = 30;
+
+  std::vector<double> m_eps; ///< relative permittivity of each layer
+  std::vector<double> m_epsHolder;
+  std::vector<double> m_d; ///< thickness of each layer
+  std::vector<double> m_dHolder;
+  std::vector<double> m_z; ///< list of indices of conducting layers
+
+  std::vector<int> m_sigmaIndex; ///< list of indices of conducting layers
+
+  TF2 m_hIntegrand;
+
+  TF1 m_wpStripIntegral; ///< Weighting potential integrant for strips
+  TF2 m_wpPixelIntegral; ///< Weighting potential integrant for pixels
+
+  std::vector<std::vector<std::vector<int>>>
+      m_sigmaMatrix; // sigma_{i,j}^n, where n goes from 1 to N;
+  std::vector<std::vector<std::vector<int>>>
+      m_thetaMatrix; // theta_{i,j}^n, where n goes from 1 to N;
+
+  std::vector<std::vector<double>> m_cMatrix; ///< c-matrixl.
+  std::vector<std::vector<double>> m_vMatrix; ///< v-matrixl.
+  std::vector<std::vector<double>> m_gMatrix; ///< g-matrixl.
+  std::vector<std::vector<double>> m_wMatrix; ///< w-matrixl.
+
+  int m_currentLayer = 0; ///< Index of the current layer.
+
+  Medium *m_medium = nullptr;
+
+  /// Structure that captures the information of the electrodes under study
+  struct Electrode {
+    std::string label;                    ///< Label.
+    int ind = structureelectrode::NotSet; ///< Readout group.
+    double xpos, ypos;                    ///< Coordinates in x/y.
+    double lx, ly;                        ///< Dimensions in the x-y plane.
+    bool formAnode = true;                ///< Dimensions in the x-y plane.
+
+    bool m_usegrid = false; ///< Enabeling grid based calculations.
+    ComponentGrid grid;     ///< grid object.
+  };
+
+  enum fieldcomponent { xcomp = 0, ycomp, zcomp };
+
+  /// Possible readout groups
+  enum structureelectrode { NotSet = -1, Plane, Strip, Pixel };
+
+  // Vectors storing the readout electrodes.
+  std::vector<std::string> m_readout;
+  std::vector<Electrode> m_readout_p;
+
+  // Functions that calculate the weighting potential
+
+  double IntegratePromptPotential(const Electrode &el, const double x,
+                                  const double y, const double z);
+
+  void CalculateDynamicalWeightingPotential(const Electrode &el);
+
+  double FindWeightingPotentialInGrid(Electrode &el, const double x,
+                                      const double y, const double z);
+
+  // function returning 0 if layer with specific index is conductive.
+  double kroneckerDelta(const int index) {
+    if (std::find(m_sigmaIndex.begin(), m_sigmaIndex.end(), index) !=
+        m_sigmaIndex.end())
+      return 0;
+    else
+      return 1;
+  }
+
+  // function construct the sigma matrix needed to calculate the w, v, c and g
+  // matrices
+  bool Nsigma(int N, std::vector<std::vector<int>> &sigmaMatrix);
+
+  // function construct the theta matrix needed to calculate the w, v, c and g
+  // matrices
+  bool Ntheta(int N, std::vector<std::vector<int>> &thetaMatrix,
+              std::vector<std::vector<int>> &sigmaMatrix);
+
+  // function constructing the sigma an theta matrices.
+  void constructGeometryMatrices(const int N);
+
+  // function connstructing the w, v, c and g matrices needed for constructing
+  // the weighting potentials equations.
+  void constructGeometryFunction(const int N);
+
+  // build function h needed for the integrant of the weighting potential of a
+  // stip and pixel
+  void setHIntegrand();
+
+  // build integrant of weighting potential of a strip
+  void setwpPixelIntegrand();
+
+  // build integrant of weighting potential of a pixel
+  void setwpStripIntegrand();
+
+  // weighting field of a plane in layer with index "indexLayer"
+  double constWEFieldLayer(const int indexLayer) {
+    double invEz = 0;
+    for (int i = 1; i <= m_N - 1; i++) {
+      invEz += (m_z[i] - m_z[i - 1]) / m_epsHolder[i - 1];
+    }
+    return 1 / (m_epsHolder[indexLayer - 1] * invEz);
+  }
+
+  // weighting potential of a plane
+  double wpPlane(const double z) {
+    int im = -1;
+    double epsM = -1;
+    if (!getLayer(z, im, epsM))
+      return 0.;
+    double v = 1 - (z - m_z[im - 1]) * constWEFieldLayer(im);
+    for (int i = 1; i <= im - 1; i++) {
+      v -= (m_z[i] - m_z[i - 1]) * constWEFieldLayer(i);
+    }
+
+    return v;
+  }
+
+  // electric field in layer with index "indexLayer"
+  double constEFieldLayer(const int indexLayer) {
+    if (kroneckerDelta(indexLayer) == 0)
+      return 0.;
+    double invEz = 0;
+    for (int i = 1; i <= m_N - 1; i++) {
+      invEz += -(m_z[i] - m_z[i - 1]) * kroneckerDelta(i) / m_epsHolder[i - 1];
+    }
+    return m_V / (m_epsHolder[indexLayer - 1] * invEz);
+  }
+
+  // function to convert decimal to binary expressed in n digits.
+  bool decToBinary(int n, std::vector<int> &binaryNum);
+
+  // Rebuilds c, v, g and w matrix.
+  void LayerUpdate(const double z, const int im, const double epsM) {
+
+    if (im != m_currentLayer) {
+      m_currentLayer = im;
+      for (int i = 0; i < im - 1; i++)
+        m_eps[i] = m_epsHolder[i];
+      m_eps[im - 1] = epsM;
+      m_eps[im] = epsM;
+      for (int i = im + 1; i < m_N; i++)
+        m_eps[i] = m_epsHolder[i - 1];
+    }
+
+    double diff1 = m_z[im] - z;
+    double diff2 = z - m_z[im - 1];
+
+    for (int i = 0; i < im - 1; i++)
+      m_d[i] = m_dHolder[i];
+    m_d[im - 1] = diff2;
+    m_d[im] = diff1;
+    for (int i = im + 1; i < m_N; i++)
+      m_d[i] = m_dHolder[i - 1];
+    // TODO::Construct c and g matrices only for im != m_currentLayer.
+    constructGeometryFunction(m_N);
+  };
+
+  void UpdatePeriodicity() override;
+  void Reset() override;
+};
+} // namespace Garfield
+#endif