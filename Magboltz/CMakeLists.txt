<<<<<<< HEAD
=======
cmake_minimum_required(VERSION 3.9 FATAL_ERROR)

# required if building on msvc+gfortran, subproject uses mingw build system,
# but when using addsubdir logic from cmake_add_fortran_subdirectory, library
# will need extra work with new sub-project here
include(CMakePrintHelpers)
cmake_print_variables(GARFIELD_USE_SUBPROJ_MINGW)
if(GARFIELD_USE_SUBPROJ_MINGW)
  project(Magboltz_mingw LANGUAGES Fortran)
endif()
# ifort automatically exported symbols will be in the form:
# MEGABOLTZ, instead of megaboltz_, and will not link
# gfortran will export symbols out of the box
>>>>>>> 51cea851
set(CMAKE_WINDOWS_EXPORT_ALL_SYMBOLS OFF)
set(libname "magboltz")
set(lib_fullver 11.9)
set(lib_apiver 11)

# Creating the target as a shared library
message(STATUS "Creating a new library named ${libname} with API version ${lib_apiver}")
add_library(${libname} SHARED "")
target_sources(${libname} PRIVATE magboltz.f)
target_compile_definitions(${libname} PRIVATE BUILDING_MEGABOLTZ=1)
<<<<<<< HEAD

# windows dll building need either __declspec(dllexport) or a .def file to specify symbols
if(CMAKE_HOST_WIN32)
=======
set_target_properties(${libname} PROPERTIES LINKER_LANGUAGE Fortran) 

# Windows dll building need either __declspec(dllexport), a .def file, or CMAKE_WINDOWS_EXPORT_ALL_SYMBOLS to specify symbols.
# Automatically generated symbols does not use gnu style xxx_, but is in XXX
if(DEFINED MSVC)
>>>>>>> 51cea851
  target_link_options(${libname} PRIVATE /DEF:${CMAKE_CURRENT_SOURCE_DIR}/magboltz.def)
endif()

if(CMAKE_Fortran_COMPILER_ID STREQUAL "Intel" OR CMAKE_Fortran_COMPILER_ID STREQUAL "IntelLLVM")
# ifort will not compile with hard-coded cmake /fpp, thus need this
  target_compile_options(${libname} PRIVATE "-nofpp")
else()
# assume only intel compilers do not use "-std=legacy"
  target_compile_options(${libname} PRIVATE -std=legacy)
endif()

# Sets the API version of the library
set_property(TARGET ${libname} PROPERTY SOVERSION ${lib_apiver})

install(
  TARGETS ${libname}
  EXPORT "${PROJECT_NAME}Targets"
  LIBRARY DESTINATION ${CMAKE_INSTALL_LIBDIR}
  ARCHIVE DESTINATION ${CMAKE_INSTALL_LIBDIR}
  RUNTIME DESTINATION ${CMAKE_INSTALL_BINDIR})
set(CMAKE_WINDOWS_EXPORT_ALL_SYMBOLS ON)<|MERGE_RESOLUTION|>--- conflicted
+++ resolved
@@ -1,5 +1,3 @@
-<<<<<<< HEAD
-=======
 cmake_minimum_required(VERSION 3.9 FATAL_ERROR)
 
 # required if building on msvc+gfortran, subproject uses mingw build system,
@@ -13,7 +11,6 @@
 # ifort automatically exported symbols will be in the form:
 # MEGABOLTZ, instead of megaboltz_, and will not link
 # gfortran will export symbols out of the box
->>>>>>> 51cea851
 set(CMAKE_WINDOWS_EXPORT_ALL_SYMBOLS OFF)
 set(libname "magboltz")
 set(lib_fullver 11.9)
@@ -24,17 +21,11 @@
 add_library(${libname} SHARED "")
 target_sources(${libname} PRIVATE magboltz.f)
 target_compile_definitions(${libname} PRIVATE BUILDING_MEGABOLTZ=1)
-<<<<<<< HEAD
-
-# windows dll building need either __declspec(dllexport) or a .def file to specify symbols
-if(CMAKE_HOST_WIN32)
-=======
 set_target_properties(${libname} PROPERTIES LINKER_LANGUAGE Fortran) 
 
 # Windows dll building need either __declspec(dllexport), a .def file, or CMAKE_WINDOWS_EXPORT_ALL_SYMBOLS to specify symbols.
 # Automatically generated symbols does not use gnu style xxx_, but is in XXX
 if(DEFINED MSVC)
->>>>>>> 51cea851
   target_link_options(${libname} PRIVATE /DEF:${CMAKE_CURRENT_SOURCE_DIR}/magboltz.def)
 endif()
 
