/*
(c) 2009 Supratik Mukhopadhyay, Nayana Majumdar
*/
// Gets number of primitives (polygonal surfaces (2D) and wires (1D)) and
// their details
// Assumptions:
// MaxNbVertices: 4 (maximum nb of vertices a polygon can have)
// Vertices have been counted starting from zero - it may be better to count
// them starting with 1
// Elements have a count from 0 to NbElement - 1: can create confusion

#define DEFINE_INTFACEGLOBAL
#define DEFINE_neBEMGLOBAL
#define DEFINE_NRGLOBAL

#include <float.h>
#include <stdio.h>
#include <sys/stat.h>  // use of stat function
#ifndef _WIN32
#include <unistd.h>
<<<<<<< HEAD
#else
#define sleep _sleep
#define stat _stat
#endif

#include <float.h>
=======
>>>>>>> be101096

#ifdef __cplusplus
#include <vector>
#endif

#ifdef _OPENMP
#include <omp.h>
#endif

#include "Isles.h"
#include "NR.h"
#include "neBEM.h"
#include "neBEMInterface.h"

#ifdef __cplusplus
namespace neBEM {
#endif

// Called from a code requesting neBEM services
int neBEMInitialize(void) {
  // Version information
  strcpy(neBEMVersion, "1.9.09");
  strcpy(ISLESVersion, "1.4.9");
  printf("Using neBEM version %s and ISLES version %s\n", neBEMVersion,
         ISLESVersion);

  // The following is not an absolute necessity, but can ease the burden of the
  // user by setting default values of some of the important variable. Please
  // take a look at the src/Interface/ExampleDev2neBEM.c to find out what values
  // are being set, and what they mean.
  int fstatus = neBEMSetDefaults();
  if (fstatus != 0) {
    neBEMMessage("neBEMInitialize - neBEMSetDefaults");
    return -1;
  }

  // Change some of the global variables according to requirements.
  // Note that the solution flags and counters are set before the neBEMSolve
  // is invoked.
  LengthScale = 1.0;
  DebugLevel = 0;

  // The following function allows input files to be read and the geometry
  // set according to these files, as was customary in the previous versions
  if (OptDeviceFile) {
    printf("Reading geometry details from %s\n", DeviceInputFile);
    fstatus = neBEMGetInputsFromFiles();
    if (fstatus != 0) {
      neBEMMessage("neBEMInitialize - neBEMGetInputFromFiles");
      return -1;
    }
  }

  // creation of the mother output directory should be necessary only once
  if (neBEMState == 0) {
    fstatus = CreateDirStr();
    if (fstatus != 0) {
      neBEMMessage("neBEMInitialize - CreateDirStr");
      return -1;
    }
  }

  // Create Isles log file for keeping track of approximations (numerical
  // quadrature) in case evaluation of algebraic expressions fails.
  char IslesFile[256];
  strcpy(IslesFile, PPOutDir);
  strcat(IslesFile, "/Isles.log");
  fIsles = fopen(IslesFile, "w");
  if (fIsles == NULL) {
    neBEMMessage("neBEMInitialize - IslesFile");
    return -1;
  }

  // following integers keep track of the success / failure of the exact
  // expressions in estimating realistic physical properties.
  IslesCntr = ExactCntr = FailureCntr = ApproxCntr = 0;

  // Set up parameters related to neBEM computations
  // The file will be removed soon
  int RqstdThreads = 1;
  if (NbThreads > 0) RqstdThreads = NbThreads;
  /*
  FILE *processFile = fopen("neBEMInp/neBEMProcess.inp", "r");
  if (processFile == NULL) {
    printf("neBEMProcess.inp absent ... assuming defaults ...\n");
    PrimAfter = 0;
    if (NbThreads > 0) RqstdThreads = NbThreads;
  } else {
    fscanf(processFile, "PrimAfter: %d\n", &PrimAfter);
    fscanf(processFile, "RqstdThreads: %d\n", &RqstdThreads);
    fclose(processFile);
  }
  */
  // PrimAfter is assigned a value through "SetPrimAfter" member function of
  // ComponentNeBem3d class.
  // Default value of PrimAfter is a negative integer.

#ifdef _OPENMP
  int MaxProcessors = omp_get_num_procs();
  if (RqstdThreads > 1) {
    if (RqstdThreads < MaxProcessors) {
      // one processor left alone
      omp_set_num_threads(RqstdThreads);
    } else {
      printf("RqstdThreads: %d\n", RqstdThreads);
      RqstdThreads = MaxProcessors - 1;
      omp_set_num_threads(RqstdThreads);
      printf("Adjusted RqstdThreads: %d\n", RqstdThreads);
    }
  } else {
    // Work with one thread
    RqstdThreads = 1;  // cannot be zero or negative!
    omp_set_num_threads(RqstdThreads);
    printf("RqstdThreads: %d => No Multi-threading ...\n", RqstdThreads);
  }

  // OpenMP related information
  printf("PrimAfter: %d\n", PrimAfter);
  printf("RqstdThreads: %d, MaxProcessors: %d\n", RqstdThreads, MaxProcessors);
  printf("Maximum number of threads to be used for parallelization: %d\n",
         omp_get_max_threads());
  printf("Number of threads used for neBEMInitialize: %d\n",
         omp_get_num_threads());
#endif

  // Set up parameters related to voxelized data export for Garfield++
  // To be removed soon
  FILE *voxelInpFile = fopen("neBEMInp/neBEMVoxel.inp", "r");
  if (voxelInpFile == NULL) {
    printf("neBEMVoxel.inp absent ... assuming OptVoxel = 0 ...\n");
    OptVoxel = 0;
    OptStaggerVoxel = 0;
  } else {
    fscanf(voxelInpFile, "OptVoxel: %d\n", &OptVoxel);
    fscanf(voxelInpFile, "OptStaggerVoxel: %d\n", &OptStaggerVoxel);
    fscanf(voxelInpFile, "Xmin: %le\n", &Voxel.Xmin);
    fscanf(voxelInpFile, "Xmax: %le\n", &Voxel.Xmax);
    fscanf(voxelInpFile, "Ymin: %le\n", &Voxel.Ymin);
    fscanf(voxelInpFile, "Ymax: %le\n", &Voxel.Ymax);
    fscanf(voxelInpFile, "Zmin: %le\n", &Voxel.Zmin);
    fscanf(voxelInpFile, "Zmax: %le\n", &Voxel.Zmax);
    fscanf(voxelInpFile, "XStagger: %le\n", &Voxel.XStagger);
    fscanf(voxelInpFile, "YStagger: %le\n", &Voxel.YStagger);
    fscanf(voxelInpFile, "ZStagger: %le\n", &Voxel.ZStagger);
    fscanf(voxelInpFile, "NbOfXCells: %d\n", &Voxel.NbXCells);
    fscanf(voxelInpFile, "NbOfYCells: %d\n", &Voxel.NbYCells);
    fscanf(voxelInpFile, "NbOfZCells: %d\n", &Voxel.NbZCells);
    fclose(voxelInpFile);
  }  // inputs for Voxel

  // Set up parameters related to 3dMap data export for Garfield++
  // To be removed soon
  FILE *mapInpFile = fopen("neBEMInp/neBEMMap.inp", "r");
  if (mapInpFile == NULL) {
    printf("neBEMMap.inp absent ... assuming OptMap = 0 ...\n");
    OptMap = 0;
    OptStaggerMap = 0;
  } else {
    // While reading the input, OptMap and OptStaggerMap have to be read
    // first since that will decide whether there is a map and its version.
    fscanf(mapInpFile, "OptMap: %d\n", &OptMap);
    fscanf(mapInpFile, "OptStaggerMap: %d\n", &OptStaggerMap);
    fscanf(mapInpFile, "MapVersion: %9s\n", MapVersion);
    fscanf(mapInpFile, "Xmin: %le\n", &Map.Xmin);
    fscanf(mapInpFile, "Xmax: %le\n", &Map.Xmax);
    fscanf(mapInpFile, "Ymin: %le\n", &Map.Ymin);
    fscanf(mapInpFile, "Ymax: %le\n", &Map.Ymax);
    fscanf(mapInpFile, "Zmin: %le\n", &Map.Zmin);
    fscanf(mapInpFile, "Zmax: %le\n", &Map.Zmax);
    fscanf(mapInpFile, "XStagger: %le\n", &Map.XStagger);
    fscanf(mapInpFile, "YStagger: %le\n", &Map.YStagger);
    fscanf(mapInpFile, "ZStagger: %le\n", &Map.ZStagger);
    fscanf(mapInpFile, "NbOfXCells: %d\n", &Map.NbXCells);
    fscanf(mapInpFile, "NbOfYCells: %d\n", &Map.NbYCells);
    fscanf(mapInpFile, "NbOfZCells: %d\n", &Map.NbZCells);
    fclose(mapInpFile);
  }  // inputs for 3dMap

  // Set up parameters related to fast volume
  if (OptFastVol) {
    FILE *fastInpFile = fopen("neBEMInp/neBEMFastVol.inp", "r");
    if (fastInpFile == NULL) {
      printf("neBEMFastVol.inp absent ... assuming OptFastVol = 0 ...\n");
      OptFastVol = 0;
      OptStaggerFastVol = 0;
      OptCreateFastPF = 0;
      OptReadFastPF = 0;
      FastVol.NbBlocks = 0;
      FastVol.NbOmitVols = 0;
      FastVol.NbIgnoreVols = 0;
    } else {
      fscanf(fastInpFile, "OptFastVol: %d\n", &OptFastVol);
      fscanf(fastInpFile, "OptStaggerFastVol: %d\n", &OptStaggerFastVol);
      fscanf(fastInpFile, "OptCreateFastPF: %d\n", &OptCreateFastPF);
      fscanf(fastInpFile, "OptReadFastPF: %d\n", &OptReadFastPF);
      fscanf(fastInpFile, "NbPtSkip: %d\n", &NbPtSkip);
      fscanf(fastInpFile, "NbStgPtSkip: %d\n", &NbStgPtSkip);
      fscanf(fastInpFile, "LX: %le\n", &FastVol.LX);
      fscanf(fastInpFile, "LY: %le\n", &FastVol.LY);
      fscanf(fastInpFile, "LZ: %le\n", &FastVol.LZ);
      fscanf(fastInpFile, "CornerX: %le\n", &FastVol.CrnrX);
      fscanf(fastInpFile, "CornerY: %le\n", &FastVol.CrnrY);
      fscanf(fastInpFile, "CornerZ: %le\n", &FastVol.CrnrZ);
      fscanf(fastInpFile, "YStagger: %le\n", &FastVol.YStagger);
      if (!OptStaggerFastVol)
        FastVol.YStagger = 0.0;  // ignore any non-zero value
      fscanf(fastInpFile, "NbOfBlocks: %d\n", &FastVol.NbBlocks);
      BlkNbXCells = ivector(1, FastVol.NbBlocks);
      BlkNbYCells = ivector(1, FastVol.NbBlocks);
      BlkNbZCells = ivector(1, FastVol.NbBlocks);
      BlkLZ = dvector(1, FastVol.NbBlocks);
      BlkCrnrZ = dvector(1, FastVol.NbBlocks);
      for (int block = 1; block <= FastVol.NbBlocks; ++block) {
        fscanf(fastInpFile, "NbOfXCells: %d\n", &BlkNbXCells[block]);
        fscanf(fastInpFile, "NbOfYCells: %d\n", &BlkNbYCells[block]);
        fscanf(fastInpFile, "NbOfZCells: %d\n", &BlkNbZCells[block]);
        fscanf(fastInpFile, "LZ: %le\n", &BlkLZ[block]);
        fscanf(fastInpFile, "CornerZ: %le\n", &BlkCrnrZ[block]);
      }  // inputs for blocks
      fscanf(fastInpFile, "NbOfOmitVols: %d\n", &FastVol.NbOmitVols);
      if (FastVol.NbOmitVols) {
        OmitVolLX = dvector(1, FastVol.NbOmitVols);
        OmitVolLY = dvector(1, FastVol.NbOmitVols);
        OmitVolLZ = dvector(1, FastVol.NbOmitVols);
        OmitVolCrnrX = dvector(1, FastVol.NbOmitVols);
        OmitVolCrnrY = dvector(1, FastVol.NbOmitVols);
        OmitVolCrnrZ = dvector(1, FastVol.NbOmitVols);
        for (int omit = 1; omit <= FastVol.NbOmitVols; ++omit) {
          fscanf(fastInpFile, "OmitVolLX: %le\n", &OmitVolLX[omit]);
          fscanf(fastInpFile, "OmitVolLY: %le\n", &OmitVolLY[omit]);
          fscanf(fastInpFile, "OmitVolLZ: %le\n", &OmitVolLZ[omit]);
          fscanf(fastInpFile, "OmitVolCornerX: %le\n", &OmitVolCrnrX[omit]);
          fscanf(fastInpFile, "OmitVolCornerY: %le\n", &OmitVolCrnrY[omit]);
          fscanf(fastInpFile, "OmitVolCornerZ: %le\n", &OmitVolCrnrZ[omit]);
        }  // inputs for OmitVols
      }    // inputs for OmitVols
      fscanf(fastInpFile, "NbOfIgnoreVols: %d\n", &FastVol.NbIgnoreVols);
      if (FastVol.NbIgnoreVols) {
        IgnoreVolLX = dvector(1, FastVol.NbIgnoreVols);
        IgnoreVolLY = dvector(1, FastVol.NbIgnoreVols);
        IgnoreVolLZ = dvector(1, FastVol.NbIgnoreVols);
        IgnoreVolCrnrX = dvector(1, FastVol.NbIgnoreVols);
        IgnoreVolCrnrY = dvector(1, FastVol.NbIgnoreVols);
        IgnoreVolCrnrZ = dvector(1, FastVol.NbIgnoreVols);
        for (int ignore = 1; ignore <= FastVol.NbIgnoreVols; ++ignore) {
          fscanf(fastInpFile, "IgnoreVolLX: %le\n", &IgnoreVolLX[ignore]);
          fscanf(fastInpFile, "IgnoreVolLY: %le\n", &IgnoreVolLY[ignore]);
          fscanf(fastInpFile, "IgnoreVolLZ: %le\n", &IgnoreVolLZ[ignore]);
          fscanf(fastInpFile, "IgnoreVolCornerX: %le\n",
                 &IgnoreVolCrnrX[ignore]);
          fscanf(fastInpFile, "IgnoreVolCornerY: %le\n",
                 &IgnoreVolCrnrY[ignore]);
          fscanf(fastInpFile, "IgnoreVolCornerZ: %le\n",
                 &IgnoreVolCrnrZ[ignore]);
        }  // inputs for IgnoreVols
      }    // inputs for IgnoreVols
      for (int ignore = 1; ignore <= FastVol.NbIgnoreVols; ++ignore) {
        printf("IgnoreVolLX: %le\n", IgnoreVolLX[ignore]);
        printf("IgnoreVolLY: %le\n", IgnoreVolLY[ignore]);
        printf("IgnoreVolLZ: %le\n", IgnoreVolLZ[ignore]);
        printf("IgnoreVolCornerX: %le\n", IgnoreVolCrnrX[ignore]);
        printf("IgnoreVolCornerY: %le\n", IgnoreVolCrnrY[ignore]);
        printf("IgnoreVolCornerZ: %le\n", IgnoreVolCrnrZ[ignore]);
      }  // inputs for IgnoreVols
      fclose(fastInpFile);
    }  // else fastInpFile
  }    // if OptFastVol

  printf("neBEM initialized ...\n");
  fflush(stdout);
  sleep(3);  // wait for three seconds so that the user gets time to react

  neBEMState = 1;  // state 1 implied initialization of neBEM completed

  // announce success - later, add the name of the calling code
  return (0);
}  // neBEMInitialize ends

// Reads geometry details
// Note that reflection and periodicity (reflection) information is gathered
// using the neBEMGetPeriodicities() function, called from here.
// Repetition variables were introduced to facilitate GarfieldInterface.
// Now Garfield can pass parameters directly to neBEM and, hence, these
// variables have become redundant.
// They are likely to be removed in near future.
int neBEMReadGeometry(void) {
  int dbgFn = 0;
  int fstatus;

  startClock = clock();

  // For a model that was defined before and for which data was stored in a file
  if ((!NewModel) && (!NewBC) && (OptStorePrimitives)) {
    fstatus = ReadPrimitives();
    if (fstatus) {
      neBEMMessage("neBEMReadGeometry - problem reading stored Primitives.\n");
      return -1;
    }
    neBEMState = 3;  // primitives read in after initialization and Nbs
    return 0;
  }

  printf("geometry inputs ...\n");
  if (neBEMState != 1) {
    printf("reading geometry possible only after initialization ...\n");
    return -1;
  }

  NbPrimitives = neBEMGetNbPrimitives();
  OrgnlNbPrimitives = NbPrimitives;
  if (NbPrimitives == 0) {
    // nothing to do - return control to calling routine
    neBEMMessage("neBEMReadGeometry - no primitive.\n");
    return (-1);  // for the time being
  }

  NbSurfs = 0;
  NbWires = 0;
  neBEMState = 2;

  // Allocate memory for storing the geometry primitives till the elements are
  // created.
  // Explicit storage of these variables related to primitives may not be
  // necessary if the elements are created immediately after a primitive is read
  // in.
  // MaxNbVertices = 4; // value specified through SetDefaults or init files

  // neBEM has been initialized, NbPrimitives set
  PrimType = ivector(1, NbPrimitives);
  NbVertices = ivector(1, NbPrimitives);
  OrgnlToEffPrim = imatrix(1, NbPrimitives, 0, 2);  // 0 init, 1 intrfc, 2 rmv
  XVertex = dmatrix(1, NbPrimitives, 0, MaxNbVertices - 1);
  YVertex = dmatrix(1, NbPrimitives, 0, MaxNbVertices - 1);
  ZVertex = dmatrix(1, NbPrimitives, 0, MaxNbVertices - 1);
  XNorm = dvector(1, NbPrimitives);
  YNorm = dvector(1, NbPrimitives);
  ZNorm = dvector(1, NbPrimitives);
  PrimLX = dvector(1, NbPrimitives);
  PrimLZ = dvector(1, NbPrimitives);
  Radius = dvector(1, NbPrimitives);  // can lead to a little memory misuse
  PrimOriginX = dvector(1, NbPrimitives);
  PrimOriginY = dvector(1, NbPrimitives);
  PrimOriginZ = dvector(1, NbPrimitives);
  PrimDC = (DirnCosn3D *)malloc(NbPrimitives * sizeof(DirnCosn3D));
  VolRef1 = ivector(1, NbPrimitives);
  VolRef2 = ivector(1, NbPrimitives);
  NbSurfSegX = ivector(1, NbPrimitives);
  NbSurfSegZ = ivector(1, NbPrimitives);
  NbWireSeg = ivector(1, NbPrimitives);  // little memory misuse
  InterfaceType = ivector(1, NbPrimitives);
  Epsilon1 = dvector(1, NbPrimitives);
  Epsilon2 = dvector(1, NbPrimitives);
  Lambda = dvector(1, NbPrimitives);
  ApplPot = dvector(1, NbPrimitives);
  ApplCh = dvector(1, NbPrimitives);
  PeriodicTypeX = ivector(1, NbPrimitives);
  PeriodicTypeY = ivector(1, NbPrimitives);
  PeriodicTypeZ = ivector(1, NbPrimitives);
  PeriodicInX = ivector(1, NbPrimitives);
  PeriodicInY = ivector(1, NbPrimitives);
  PeriodicInZ = ivector(1, NbPrimitives);
  XPeriod = dvector(1, NbPrimitives);
  YPeriod = dvector(1, NbPrimitives);
  ZPeriod = dvector(1, NbPrimitives);
  MirrorTypeX = ivector(1, NbPrimitives);
  MirrorTypeY = ivector(1, NbPrimitives);
  MirrorTypeZ = ivector(1, NbPrimitives);
  MirrorDistXFromOrigin = dvector(1, NbPrimitives);
  MirrorDistYFromOrigin = dvector(1, NbPrimitives);
  MirrorDistZFromOrigin = dvector(1, NbPrimitives);
  BndPlaneInXMin = ivector(1, NbPrimitives);
  BndPlaneInXMax = ivector(1, NbPrimitives);
  BndPlaneInYMin = ivector(1, NbPrimitives);
  BndPlaneInYMax = ivector(1, NbPrimitives);
  BndPlaneInZMin = ivector(1, NbPrimitives);
  BndPlaneInZMax = ivector(1, NbPrimitives);
  XBndPlaneInXMin = dvector(1, NbPrimitives);
  XBndPlaneInXMax = dvector(1, NbPrimitives);
  YBndPlaneInYMin = dvector(1, NbPrimitives);
  YBndPlaneInYMax = dvector(1, NbPrimitives);
  ZBndPlaneInZMin = dvector(1, NbPrimitives);
  ZBndPlaneInZMax = dvector(1, NbPrimitives);
  VBndPlaneInXMin = dvector(1, NbPrimitives);
  VBndPlaneInXMax = dvector(1, NbPrimitives);
  VBndPlaneInYMin = dvector(1, NbPrimitives);
  VBndPlaneInYMax = dvector(1, NbPrimitives);
  VBndPlaneInZMin = dvector(1, NbPrimitives);
  VBndPlaneInZMax = dvector(1, NbPrimitives);
  NbElmntsOnPrim = ivector(1, NbPrimitives);
  ElementBgn = ivector(1, NbPrimitives);
  ElementEnd = ivector(1, NbPrimitives);
  AvChDen = dvector(1, NbPrimitives);
  AvAsgndChDen = dvector(1, NbPrimitives);

  // Loop over the primitives - major loop
  int nvertex, volref1, volref2, volmax = 0;
#ifdef __cplusplus
  std::vector<double> xvert(MaxNbVertices, 0.);
  std::vector<double> yvert(MaxNbVertices, 0.);
  std::vector<double> zvert(MaxNbVertices, 0.);
#else
  double xvert[MaxNbVertices], yvert[MaxNbVertices], zvert[MaxNbVertices];
#endif
  double xnorm, ynorm, znorm;  // in case of wire , radius is read as xnorm
  for (int prim = 1; prim <= NbPrimitives; ++prim) {
#ifdef __cplusplus
    fstatus = neBEMGetPrimitive(prim, &nvertex, xvert.data(), yvert.data(),
                                zvert.data(), &xnorm, &ynorm, &znorm, &volref1,
                                &volref2);
#else
    fstatus = neBEMGetPrimitive(prim, &nvertex, xvert, yvert, zvert,  // arrays
                                &xnorm, &ynorm, &znorm, &volref1, &volref2);
#endif
    if (fstatus != 0) {
      neBEMMessage("neBEMReadGeometry - neBEMGetPrimitve");
      return -1;
    }
    if (volmax < volref1) {
      volmax = volref1;
    }  // maxm nb of volumes
    if (volmax < volref2) {
      volmax = volref2;
    }  // maxm nb of volumes

    if (nvertex > MaxNbVertices) {
      printf("Number of vertices for primitive %d exceeds %d!\n", prim,
             MaxNbVertices);
      printf("Returning to garfield ...\n");
      return (-1);
    }

    PrimType[prim] = nvertex;  // wire:2, triangle:3, rectangle:4
    NbVertices[prim] = nvertex;
    for (int vert = 0; vert < NbVertices[prim]; ++vert) {
      XVertex[prim][vert] = xvert[vert];
      YVertex[prim][vert] = yvert[vert];
      ZVertex[prim][vert] = zvert[vert];
    }
    if (PrimType[prim] == 2) {
      // wire
      XNorm[prim] = 0.0;  // modulus not 1 - an absurd trio!
      YNorm[prim] = 0.0;
      ZNorm[prim] = 0.0;
      Radius[prim] = xnorm;
    }
    if ((PrimType[prim] == 3) || (PrimType[prim] == 4)) {
      XNorm[prim] = xnorm;
      YNorm[prim] = ynorm;
      ZNorm[prim] = znorm;
      Radius[prim] = 0.0;  // absurd radius!
    }
    VolRef1[prim] = volref1;
    VolRef2[prim] = volref2;

    // feedback for user begins - suppress later
    if (OptPrintPrimaryDetails) {
      printf("neBEM:\tprimitive %d between volumes %d, %d has %d vertices\n",
             prim, volref1, volref2, nvertex);
      for (int ivertex = 0; ivertex < nvertex; ivertex++) {
        printf("\tnode %d (%g,%g,%g)\n", ivertex, xvert[ivertex],
               yvert[ivertex], zvert[ivertex]);
      }
      printf("\tnormal vector: (%g,%g,%g)\n", xnorm, ynorm, znorm);
    }
    // feedback for user ends - suppress later

    // Now look for the volume related information for this primitve
    // This is obtained from the specified volume references
    // volref1 refers to the volume itself
    // volref2 describes the volume in the direction of the +ve normal
    // Note that materials from 1 to 10 are conductors and
    // 										 from 11 to 20
    // are dielectrics
    int shape1, material1, boundarytype1;
    double epsilon1, potential1, charge1;
    if (volref1 == -1) {
      // Must be an error, since no device is made of vacuum
      neBEMMessage("neBEMReadGeometry - volref1 = -1!");
      return -1;
    } else {
      neBEMVolumeDescription(volref1, &shape1, &material1, &epsilon1,
                             &potential1, &charge1, &boundarytype1);
    }
    if (OptPrintVolumeDetails) {
      printf("\tvolref1: %d\n", volref1);
      printf("\t\tboundarytype1: %d, shape1: %d, material1: %d\n",
             boundarytype1, shape1, material1);
      printf("\t\tepsilon1: %lg, potential1: %lg, charge1: %lg\n", epsilon1,
             potential1, charge1);
    }
    // in the -ve normal direction - properties of the external volume
    int shape2, material2, boundarytype2;
    double epsilon2, potential2, charge2;
    if (volref2 == -1) {
      shape2 = 0;
      material2 = 11;
      epsilon2 = 1.0;
      potential2 = 0.0;
      charge2 = 0.0;
      boundarytype2 = 0;
    } else {
      neBEMVolumeDescription(volref2, &shape2, &material2, &epsilon2,
                             &potential2, &charge2, &boundarytype2);
    }
    if (OptPrintVolumeDetails) {
      printf("\tvolref2: %d\n", volref2);
      printf("\t\tboundarytype2: %d, shape2: %d, material2: %d\n",
             boundarytype2, shape2, material2);
      printf("\t\tepsilon2: %lg, potential2: %lg, charge2: %lg\n", epsilon2,
             potential2, charge2);
    }

    // Put default values to variables that depend on the interface type
    // Is there any risk involved in putting these defaults?
    // At present, they even seem necessary. For example, for floating
    // conductors or dielectric-dielectric interface, the formulation requires
    // that the RHS is zero (may be modified by the effect of known charges).
    Epsilon1[prim] = epsilon1;
    Epsilon2[prim] = epsilon2;  // 1: self, 2: external
    ApplPot[prim] = 0.0;
    Lambda[prim] = 0.0;
    ApplCh[prim] = 0.0;

    // BoundaryTypes:
    // --------------
    // Vacuum: 0
    // Conductor at specified potential: 1
    // Conductor with a specified charge: 2
    // Floating conductor (zero charge, perpendicular E): 3
    // Dielectric intrface (plastic-plastic) without "manual" charge: 4
    // Dielectric with surface charge (plastic-gas, typically): 5
    // Symmetry boundary, E parallel: 6 (may not be necessary)
    // Symmetry boundary, E perpendicular: 7 (may not be necessary)

    // InterfaceType:
    // --------------
    // To be skipped: 0
    // Conductor-dielectric: 1
    // Conductor with known charge: 2
    // Conductor at floating potential: 3
    // Dielectric-dielectric: 4
    // Dielectric with given surface charge: 5
    // Check dielectric-dielectric formulation in
    // (NumSolnOfBIEforMolES_JPBardhan.pdf):
    // Numerical solution of boundary-integral equations for molecular
    // electrostatics,
    // by Jaydeep P. Bardhan,
    // THE JOURNAL OF CHEMICAL PHYSICS 130, 094102 (2009)

    switch (boundarytype1) {  // the volume itself is volref1
      case 1:                 // conductor at specified potential
        if (boundarytype2 == 0 || boundarytype2 == 4) {
          // dielectric-conductor
          InterfaceType[prim] = 1;
          ApplPot[prim] = potential1;
        } else if (boundarytype2 == 1) {
          // conductor-conductor
          if (fabs(potential1 - potential2)  // same potential
              < 1e-6 * (1 + fabs(potential1) + fabs(potential2))) {
            printf("neBEMReadGeometry: identical potentials; skipped.\n");
            printf("Primitive skipped: #%d\n", prim);
            InterfaceType[prim] = 0;
          } else {
            // different potentials
            printf("neBEMReadGeometry: different potentials; rejected.\n");
            return -1;
          }
        } else {
          // conductor-unknown
          printf(
              "neBEMReadGeometry: conductor at given potential; rejected.\n");
          return -1;
        }
        break;

      case 2:  // conductor with a specified charge
        if ((boundarytype2 == 0) || (boundarytype2 == 4)) {
          // conductor-dielectric
          InterfaceType[prim] = 2;
          ApplCh[prim] = charge1;
        } else {
          printf("neBEMReadGeometry: charged conductor; rejected.\n");
          return -1;
        }
        break;

      case 3:  // floating conductor (zero charge, perpendicular E)
        if ((boundarytype2 == 0) || (boundarytype2 == 4)) {
          // conductor-dielectric
          InterfaceType[prim] = 3;
          if (!NbFloatingConductors)   // assuming only one floating conductor
            NbFloatingConductors = 1;  // in the system
        } else {
          printf("neBEMReadGeometry: floating conductor; rejected.\n");
          return -1;
        }
        break;

      case 4:  // dielectric interface (plastic-plastic) without "manual" charge
        if (boundarytype2 == 0) {
          // dielectric-vacuum
          // epsilon1 is self dielectric-constant
          // epsilon2 is towards positive normal
          InterfaceType[prim] = 4;
          Lambda[prim] = (epsilon1 - epsilon2) / (epsilon1 + epsilon2);
          // consistent with Bardhan's eqn 16 where (1 / (2*Lambda)) is used
        } else if (boundarytype2 == 1) {
          // dielectric-conductor
          InterfaceType[prim] = 1;  // conductor at known potential
          ApplPot[prim] = potential2;
        } else if (boundarytype2 == 2) {
          // dielectric-conductor
          InterfaceType[prim] = 2;  // conductor with known charge
          ApplCh[prim] = charge2;
        } else if (boundarytype2 == 3) {
          // dielectric-conductor
          InterfaceType[prim] = 3;  // conductor at floating potential
        } else if (boundarytype2 == 4) {
          // dielectric-dielectric
          if (fabs(epsilon1 - epsilon2) <
              1e-6 * (1 + fabs(epsilon1) + fabs(epsilon2))) {
            // identical dielectrica
            printf(
                "neBEMReadGeometry: between identical dielectrica; skipd.\n");
            printf("Primitive skipped: #%d\n", prim);
            InterfaceType[prim] = 0;
          } else {
            // distinctly different dielectrica
            // epsilon1 is self dielectric-constant
            // epsilon2 towards positive normal
            InterfaceType[prim] = 4;
            Lambda[prim] = (epsilon1 - epsilon2) / (epsilon1 + epsilon2);
            // consistent with Bardhan's paper (1 / Lambda)
          }
        } else if (boundarytype2 == 5) {
          // dielectric-dielectric with charge
          if (fabs(epsilon1 - epsilon2)  // identical dielectrica
              < 1e-6 * (1 + fabs(epsilon1) + fabs(epsilon2))) {
            printf(
                "neBEMReadGeometry: between identical dielectrica; skipped.\n");
            printf("Primitive skipped: #%d\n", prim);
            InterfaceType[prim] = 0;
          } else {
            // distinctly different dielectrica
            InterfaceType[prim] = 5;  // epsilon2 towards positive normal
            ApplCh[prim] = charge2;
            Lambda[prim] = (epsilon1 - epsilon2) / (epsilon1 + epsilon2);
          }
        }       // if-else if boundarytypes 0 and 4
        else {  // dielectric-unknown
          printf("neBEMReadGeometry: unknown dielectric; rejected.\n");
          return -1;
        }
        break;

      case 5:  // dielectric with surface charge (plastic-gas, typically)
        if (boundarytype2 == 0) {   // dielectric-vacuum
          InterfaceType[prim] = 5;  // epsilon2 is towards +ve normal
          ApplCh[prim] = charge1;
          Lambda[prim] = (epsilon1 - epsilon2) / (epsilon1 + epsilon2);
          // consistent with Bardhan's paper (1 / Lambda)
        } else if (boundarytype2 == 4) {  // dielectric-dielectric
          if (fabs(epsilon1 - epsilon2) <
              1e-6 * (1 + fabs(epsilon1) + fabs(epsilon2))) {
            // identical dielectrica
            printf(
                "neBEMReadGeometry: between identical dielectrica; skipd.\n");
            printf("Primitive skipped: #%d\n", prim);
            InterfaceType[prim] = 0;
          } else {
            // distinctly different dielectrica
            InterfaceType[prim] = 5;  // epsilon2 towards positive normal
            ApplCh[prim] = charge1;
            Lambda[prim] = (epsilon1 - epsilon2) / (epsilon1 + epsilon2);
            // consistent with Bardhan's paper (1 / Lambda)
          }
        }  // if-else if boundarytypes 0 and 4
        else {
          printf(
              "neBEMReadGeometry: charged dielectric adjacent to a conductor; "
              "rejected.\n");
          return -1;
        }
        break;

      case 6:  // symmetry boundary, E parallel
        if (boundarytype2 == 0) {
          InterfaceType[prim] = 6;
        } else {
          printf("neBEMReadGeometry: E-parallel symmetry; rejected.\n");
          return -1;
        }
        break;

      case 7:  // symmetry boundary, E perpendicular
        if (boundarytype2 == 0) {
          InterfaceType[prim] = 7;
        } else {
          printf("neBEMReadGeometry: E-perpendicular symmetry; rejected.\n");
          return -1;
        }
        break;

      default:
        printf("neBEMReadGeometry: Boundary type 1: %d\n", boundarytype1);
        printf("neBEMReadGeometry: Boundary type 2: %d\n", boundarytype2);
        printf("neBEMReadGeometry:          out of range ... exiting.\n");
        return -1;
    }  // switch boundarytype1 ends

    if (OptPrintVolumeDetails) {
      printf(
          "\tType: %d, ApplPot: %lg, Epsilon1: %lg, Epsilon2: %lg, Lambda: "
          "%lg, ApplCh: %lg\n",
          InterfaceType[prim], ApplPot[prim], Epsilon1[prim], Epsilon2[prim],
          Lambda[prim], ApplCh[prim]);
    }

    // Read the periodicities
    // Note that mirror has been taken care of separately below
    // ix: PeriodicTypeX (1 - simple, 2 - mirror, 3 - axial, 4 - rotation)
    // jx: PeriodicInX (Number of copies internal to neBEM)
    // sx: XPeriod
    // NOTE: A change in this part of the algorithm is likely to affect
    // src/Solve/neBEM.c (LHMatrix) and
    // src/Solve/ComputeProperties.c (PFAtPoint and WtFldPFAtPoint)
    {
      int ix, iy, iz;
      int jx, jy, jz;
      double sx, sy, sz;
      fstatus = neBEMGetPeriodicities(prim, &ix, &jx, &sx, &iy, &jy, &sy, &iz,
                                      &jz, &sz);
      if (fstatus != 0) {
        neBEMMessage("neBEMReadGeometry - neBEMGetPeriodicities");
        return -1;
      }
      if (jx < 0) jx = 0;
      if (jy < 0) jy = 0;
      if (jz < 0) jz = 0;

      PeriodicTypeX[prim] = ix;
      PeriodicTypeY[prim] = iy;
      PeriodicTypeZ[prim] = iz;
      if (0) {
        printf("For primitive: %d\n", prim);
        printf("\tPeriodicTypeX: %d, PeriodicTypeY: %d, PeriodicTypeZ: %d\n",
               ix, iy, iz);
        printf("\tPeriodicInX: %d, PeriodicInY: %d, PeriodicInZ: %d\n", jx, jy,
               jz);
        printf("\tXPeriod: %lg, YPeriod: %lg, ZPeriod: %lg\n", sx, sy, sz);
      }
      if (ix > 0) {
        // These checks need to be done separately. Otherwise, there is
        // a possibility that non-zero values of PeriodicIn* and *Period
        // are used throughout the code despite PeriodicType* is 0
        PeriodicInX[prim] = jx;
        XPeriod[prim] = sx;
      } else {
        PeriodicInX[prim] = 0;
        XPeriod[prim] = 0.0;
      }
      if (iy > 0) {
        PeriodicInY[prim] = jy;
        YPeriod[prim] = sy;
      } else {
        PeriodicInY[prim] = 0;
        YPeriod[prim] = 0.0;
      }
      if (iz > 0) {
        PeriodicInZ[prim] = jz;
        ZPeriod[prim] = sz;
      } else {
        PeriodicInZ[prim] = 0;
        ZPeriod[prim] = 0.0;
      }
    }  // read periodicity information

    // Read mirror information
    // Mirror can be in perpendicular to any of the three cartesian axes
    // There can be more than one mirror at the same time
    // MirrorType (1 - charge density -ve of original, equivalent to method of
    // images, 2 - charge density same as original)
    {
      int ix, iy, iz;
      int jx, jy, jz;  // not used at present
      double sx, sy, sz;
      fstatus =
          neBEMGetMirror(prim, &ix, &jx, &sx, &iy, &jy, &sy, &iz, &jz, &sz);
      if (fstatus != 0) {
        neBEMMessage("neBEMReadGeometry - neBEMGetMirror");
        return -1;
      }
      if (jx < 0) jx = 0;
      if (jy < 0) jy = 0;
      if (jz < 0) jz = 0;

      MirrorTypeX[prim] = ix;
      MirrorTypeY[prim] = iy;
      MirrorTypeZ[prim] = iz;
      if (0) {
        printf("For primitive: %d\n", prim);
        printf("\tMirrorTypeX: %d, MirrorTypeY: %d, MirrorTypeZ: %d\n", ix, iy,
               iz);
        printf("\tNOT USED ==> MirrorInX: %d, MirrorInY: %d, MirrorInZ: %d\n",
               jx, jy, jz);
        printf("\tMirrorDistX: %lg, MirrorDistY: %lg, MirrorDistZ: %lg\n", sx,
               sy, sz);
        getchar();
      }
      if (ix > 0) {
        // printf("neBEMReadGeometry: Mirror have been requested.\n");
        MirrorDistXFromOrigin[prim] = sx;  // assumed to pass through the origin
      } else {
        MirrorDistXFromOrigin[prim] = 0.0;  // pass through the origin
      }
      if (iy > 0) {
        // printf("neBEMReadGeometry: Mirror have been requested.\n");
        MirrorDistYFromOrigin[prim] = sy;
      } else {
        MirrorDistYFromOrigin[prim] = 0.0;
      }
      if (iz > 0) {
        // printf("neBEMReadGeometry: Mirror have been requested.\n");
        MirrorDistZFromOrigin[prim] = sz;
      } else {
        MirrorDistZFromOrigin[prim] = 0.0;
      }
    }  // read mirror information

    // Information on bounding planes
    // ixmin=0: lower x-plane does not exist
    // ixmin=1: lower x-plane does exist
    // cxmin: coordinate of lower x-plane
    // vxmin: potential of lower x-plane
    // Similar for ixmax, iymin, iymax, izmin, izmax
    int ixmin, ixmax, iymin, iymax, izmin, izmax;
    double cxmin, cxmax, cymin, cymax, czmin, czmax;
    double vxmin, vxmax, vymin, vymax, vzmin, vzmax;
    fstatus = neBEMGetBoundingPlanes(
        &ixmin, &cxmin, &vxmin, &ixmax, &cxmax, &vxmax, &iymin, &cymin, &vymin,
        &iymax, &cymax, &vymax, &izmin, &czmin, &vzmin, &izmax, &czmax, &vzmax);
    if (fstatus != 0) {
      neBEMMessage("neBEMReadGeometry - neBEMGetBoundingPlanes");
      return -1;
    }
    BndPlaneInXMin[prim] = ixmin;
    BndPlaneInXMax[prim] = ixmax;
    BndPlaneInYMin[prim] = iymin;
    BndPlaneInYMax[prim] = iymax;
    BndPlaneInZMin[prim] = izmin;
    BndPlaneInZMax[prim] = izmax;
    if (ixmin) {
      XBndPlaneInXMin[prim] = cxmin;
      VBndPlaneInXMin[prim] = vxmin;
    } else {
      XBndPlaneInXMin[prim] = 0.0;
      VBndPlaneInXMin[prim] = 0.0;
    }
    if (ixmax > 0) {
      XBndPlaneInXMax[prim] = cxmax;
      VBndPlaneInXMax[prim] = vxmax;
    } else {
      XBndPlaneInXMax[prim] = 0.0;
      VBndPlaneInXMax[prim] = 0.0;
    }
    if (iymin > 0) {
      YBndPlaneInYMin[prim] = cymin;
      VBndPlaneInYMin[prim] = vymin;
    } else {
      YBndPlaneInYMin[prim] = 0.0;
      VBndPlaneInYMin[prim] = 0.0;
    }
    if (iymax > 0) {
      YBndPlaneInYMax[prim] = cymax;
      VBndPlaneInYMax[prim] = vymax;
    } else {
      YBndPlaneInYMax[prim] = 0.0;
      VBndPlaneInYMax[prim] = 0.0;
    }
    if (izmin > 0) {
      ZBndPlaneInZMin[prim] = czmin;
      VBndPlaneInZMin[prim] = vzmin;
    } else {
      ZBndPlaneInZMin[prim] = 0.0;
      VBndPlaneInZMin[prim] = 0.0;
    }
    if (izmax > 0) {
      ZBndPlaneInZMax[prim] = czmax;
      VBndPlaneInZMax[prim] = vzmax;
    } else {
      ZBndPlaneInZMax[prim] = 0.0;
      VBndPlaneInZMax[prim] = 0.0;
    }
  }  // loop over the primitives - major loop

  VolMax = volmax;              // Maximum nb of volumes in the problem
  volRef = ivector(0, VolMax);  // variables to store volume related infomration
  volShape = ivector(0, VolMax);
  volMaterial = ivector(0, VolMax);
  volEpsilon = dvector(0, VolMax);
  volPotential = dvector(0, VolMax);
  volCharge = dvector(0, VolMax);
  volBoundaryType = ivector(0, VolMax);
  for (int volref = 0; volref <= VolMax; ++volref) {
    neBEMVolumeDescription(volref, &volShape[volref], &volMaterial[volref],
                           &volEpsilon[volref], &volPotential[volref],
                           &volCharge[volref], &volBoundaryType[volref]);
    if (dbgFn) {
      printf("volref: %d\n", volref);
      printf("shape: %d,  material: %d\n", volShape[volref],
             volMaterial[volref]);
      printf("eps: %lg,  pot: %lg\n", volEpsilon[volref], volPotential[volref]);
      printf("q: %lg,  type: %d\n", volCharge[volref], volBoundaryType[volref]);
    }
  }

  // Ignore unnecessary primitives from the final count
  // Ideally, all the removal conditions for a primitive should be checked in
  // one loop and the list should be updated in one single go.
  {
    for (int prim = 1; prim <= NbPrimitives; ++prim) {
      OrgnlToEffPrim[prim][0] = prim;
      OrgnlToEffPrim[prim][1] = prim;
      OrgnlToEffPrim[prim][2] = prim;
    }

    {  // Skip primitive
      // Remove skipped primitives having InterfaceType == 0.
      // Also remove primitives having too small dimensions.
      int NbSkipped = 0, effprim;
      double DVertex[4], minDVertex = 0.0;  // maximum number of vertices is 4
      for (int prim = 1; prim <= NbPrimitives; ++prim) {
        effprim = prim - NbSkipped;

        // Check dimensions of the primitive
        for (int vert = 0; vert < NbVertices[prim] - 1; ++vert) {
          DVertex[vert] =
              sqrt(((XVertex[prim][vert + 1] - XVertex[prim][vert]) *
                    (XVertex[prim][vert + 1] - XVertex[prim][vert])) +
                   ((YVertex[prim][vert + 1] - YVertex[prim][vert]) *
                    (YVertex[prim][vert + 1] - YVertex[prim][vert])) +
                   ((ZVertex[prim][vert + 1] - ZVertex[prim][vert]) *
                    (ZVertex[prim][vert + 1] - ZVertex[prim][vert])));
          if (vert == 0)
            minDVertex = DVertex[vert];
          else {
            if (DVertex[vert] < minDVertex) minDVertex = DVertex[vert];
          }
        }

        if ((InterfaceType[prim]) && (minDVertex > MINDIST)) {
          OrgnlToEffPrim[prim][1] = effprim;
          OrgnlToEffPrim[prim][2] = effprim;
          PrimType[effprim] = PrimType[prim];
          NbVertices[effprim] = NbVertices[prim];
          for (int vert = 0; vert < NbVertices[effprim]; ++vert) {
            XVertex[effprim][vert] = XVertex[prim][vert];
            YVertex[effprim][vert] = YVertex[prim][vert];
            ZVertex[effprim][vert] = ZVertex[prim][vert];
          }
          if (PrimType[effprim] == 2)  // wire
          {
            XNorm[effprim] = 0.0;  // modulus not 1 - an absurd trio!
            YNorm[effprim] = 0.0;
            ZNorm[effprim] = 0.0;
            Radius[effprim] = Radius[prim];
          }
          if ((PrimType[effprim] == 3) || (PrimType[effprim] == 4)) {
            XNorm[effprim] = XNorm[prim];
            YNorm[effprim] = YNorm[prim];
            ZNorm[effprim] = ZNorm[prim];
            Radius[effprim] = 0.0;  // absurd radius!
          }
          VolRef1[effprim] = VolRef1[prim];
          VolRef2[effprim] = VolRef2[prim];

          InterfaceType[effprim] = InterfaceType[prim];
          Epsilon1[effprim] = Epsilon1[prim];
          Epsilon2[effprim] = Epsilon2[prim];
          Lambda[effprim] = Lambda[prim];
          ApplPot[effprim] = ApplPot[prim];
          ApplCh[effprim] = ApplCh[prim];
          PeriodicTypeX[effprim] = PeriodicTypeX[prim];
          PeriodicTypeY[effprim] = PeriodicTypeY[prim];
          PeriodicTypeZ[effprim] = PeriodicTypeZ[prim];
          PeriodicInX[effprim] = PeriodicInX[prim];
          PeriodicInY[effprim] = PeriodicInY[prim];
          PeriodicInZ[effprim] = PeriodicInZ[prim];
          XPeriod[effprim] = XPeriod[prim];
          YPeriod[effprim] = YPeriod[prim];
          ZPeriod[effprim] = ZPeriod[prim];
          MirrorTypeX[effprim] = MirrorTypeX[prim];
          MirrorTypeY[effprim] = MirrorTypeY[prim];
          MirrorTypeZ[effprim] = MirrorTypeZ[prim];
          MirrorDistXFromOrigin[effprim] = MirrorDistXFromOrigin[prim];
          MirrorDistYFromOrigin[effprim] = MirrorDistYFromOrigin[prim];
          MirrorDistZFromOrigin[effprim] = MirrorDistZFromOrigin[prim];
          BndPlaneInXMin[effprim] = BndPlaneInXMin[prim];
          BndPlaneInXMax[effprim] = BndPlaneInXMax[prim];
          BndPlaneInYMin[effprim] = BndPlaneInYMin[prim];
          BndPlaneInYMax[effprim] = BndPlaneInYMax[prim];
          BndPlaneInZMin[effprim] = BndPlaneInZMin[prim];
          BndPlaneInZMax[effprim] = BndPlaneInZMax[prim];
          XBndPlaneInXMin[effprim] = XBndPlaneInXMin[prim];
          XBndPlaneInXMax[effprim] = XBndPlaneInXMax[prim];
          YBndPlaneInYMin[effprim] = YBndPlaneInYMin[prim];
          YBndPlaneInYMax[effprim] = YBndPlaneInYMax[prim];
          ZBndPlaneInZMin[effprim] = ZBndPlaneInZMin[prim];
          ZBndPlaneInZMax[effprim] = ZBndPlaneInZMax[prim];
          VBndPlaneInXMin[effprim] = VBndPlaneInXMin[prim];
          VBndPlaneInXMax[effprim] = VBndPlaneInXMax[prim];
          VBndPlaneInYMin[effprim] = VBndPlaneInYMin[prim];
          VBndPlaneInYMax[effprim] = VBndPlaneInYMax[prim];
          VBndPlaneInZMin[effprim] = VBndPlaneInZMin[prim];
          VBndPlaneInZMax[effprim] = VBndPlaneInZMax[prim];
        }  // InterfaceType
        else {
          OrgnlToEffPrim[prim][1] = 0;  // removed from the list
          OrgnlToEffPrim[prim][2] = 0;
          ++NbSkipped;
          if (DebugLevel == 101) {
            printf("Skipped primitive %d, InterfaceType: %d, minDVertex: %lg\n",
                   prim, InterfaceType[prim], minDVertex);
          }
        }
      }  // loop over primitives to remove the skipped primitives
      NbPrimitives -= NbSkipped;
      printf("Number of primitives skipped: %d, Effective NbPrimitives: %d\n",
             NbSkipped, NbPrimitives);
    }  // Skip primitives

    if (OptRmPrim) {
      int NbRmPrims;
      FILE *rmprimFile = fopen("neBEMInp/neBEMRmPrim.inp", "r");
      if (rmprimFile == NULL) {
        printf("neBEMRmPrim.inp absent ... assuming defaults ...\n");
        NbRmPrims = 0;
      } else {
        fscanf(rmprimFile, "NbRmPrims: %d\n", &NbRmPrims);
        if (NbRmPrims) {
          int tint;
#ifdef __cplusplus
          std::vector<double> rmXNorm(NbRmPrims + 1, 0.);
          std::vector<double> rmYNorm(NbRmPrims + 1, 0.);
          std::vector<double> rmZNorm(NbRmPrims + 1, 0.);
          std::vector<double> rmXVert(NbRmPrims + 1, 0.);
          std::vector<double> rmYVert(NbRmPrims + 1, 0.);
          std::vector<double> rmZVert(NbRmPrims + 1, 0.);
#else
          double rmXNorm[NbRmPrims + 1], rmYNorm[NbRmPrims + 1];
          double rmZNorm[NbRmPrims + 1];
          double rmXVert[NbRmPrims + 1], rmYVert[NbRmPrims + 1];
          double rmZVert[NbRmPrims + 1];
#endif
          for (int rmprim = 1; rmprim <= NbRmPrims; ++rmprim) {
            fscanf(rmprimFile, "Prim: %d\n", &tint);
            fscanf(rmprimFile, "rmXNorm: %le\n", &rmXNorm[rmprim]);
            fscanf(rmprimFile, "rmYNorm: %le\n", &rmYNorm[rmprim]);
            fscanf(rmprimFile, "rmZNorm: %le\n", &rmZNorm[rmprim]);
            fscanf(rmprimFile, "rmXVert: %le\n", &rmXVert[rmprim]);
            fscanf(rmprimFile, "rmYVert: %le\n", &rmYVert[rmprim]);
            fscanf(rmprimFile, "rmZVert: %le\n", &rmZVert[rmprim]);
            printf(
                "rmprim: %d, rmXNorm: %lg, rmYNorm: %lg, rmZNorm: %lg, "
                "rmXVert: %lg, rmYVert: %lg, rmZVert: %lg\n",
                rmprim, rmXNorm[rmprim], rmYNorm[rmprim], rmZNorm[rmprim],
                rmXVert[rmprim], rmYVert[rmprim], rmZVert[rmprim]);
          }
#ifdef __cplusplus
          std::vector<int> remove(NbPrimitives + 1, 0);
#else
          int remove[NbPrimitives + 1];
#endif
          // Check updated prim list
          for (int prim = 1; prim <= NbPrimitives; ++prim) {
            remove[prim] = 0;
            if (dbgFn) {
              printf("\n\nprim: %d, XVertex: %lg, YVertex: %lg, ZVertex: %lg\n",
                     prim, XVertex[prim][0], YVertex[prim][0],
                     ZVertex[prim][0]);
              printf("XNorm: %lg, YNorm: %lg, ZNorm: %lg\n", XNorm[prim],
                     YNorm[prim], ZNorm[prim]);
            }

            for (int rmprim = 1; rmprim <= NbRmPrims; ++rmprim) {
              if (dbgFn) {
                printf(
                    "rmprim: %d, rmXVertex: %lg, rmYVertex: %lg, rmZVertex: "
                    "%lg\n",
                    rmprim, rmXVert[rmprim], rmYVert[rmprim], rmZVert[rmprim]);
                printf("rmXNorm: %lg, rmYNorm: %lg, rmZNorm: %lg\n",
                       rmXNorm[rmprim], rmYNorm[rmprim], rmZNorm[rmprim]);
              }

              // check the normal
              if ((fabs(fabs(XNorm[prim]) - fabs(rmXNorm[rmprim])) <=
                   MINDIST) &&
                  (fabs(fabs(YNorm[prim]) - fabs(rmYNorm[rmprim])) <=
                   MINDIST) &&
                  (fabs(fabs(ZNorm[prim]) - fabs(rmZNorm[rmprim])) <=
                   MINDIST)) {  // prim and rmprim are parallel
                // coplanarity check to be implemented later.
                // For the time-being, we will assume that the planes to be
                // removed have their normals parallel to a given axis. So, we
                // only check that and remove the primitive if the distace along
                // that axis match. Possible pitfall => the primitives may be
                // coplanar but non-overlapping!
                if (fabs(fabs(XNorm[prim]) - 1.0) <= 1.0e-12) {
                  // primitive || to YZ
                  if (fabs(XVertex[prim][0] - rmXVert[rmprim]) <= MINDIST) {
                    remove[prim] = 1;
                  }
                }
                if (fabs(fabs(YNorm[prim]) - 1.0) <= 1.0e-12) {
                  // primitive || to XZ
                  if (fabs(YVertex[prim][0] - rmYVert[rmprim]) <= MINDIST) {
                    remove[prim] = 1;
                  }
                }
                if (fabs(fabs(ZNorm[prim]) - 1.0) <= 1.0e-12) {
                  // primitive || to XY
                  if (fabs(ZVertex[prim][0] - rmZVert[rmprim]) <= MINDIST) {
                    remove[prim] = 1;
                  }
                }
              }  // case where prim and rmprim are parallel
              if (dbgFn) {
                printf("prim: %d, rmprim: %d, remove: %d\n", prim, rmprim,
                       remove[prim]);
              }
              if (remove[prim] == 1)
                break;  // once removed, no point checking others
            }           // for rmprim - loop over all removal specification

          }  // for prim loop over all primitives

          int NbRemoved = 0;
          char RmPrimFile[256];
          strcpy(RmPrimFile, NativePrimDir);
          strcat(RmPrimFile, "/RmPrims.info");
          FILE *fprrm = fopen(RmPrimFile, "w");
          if (fprrm == NULL) {
            printf(
                "error opening RmPrims.info file in write mode ... "
                "returning\n");
            return (-1);
          }
          // Note that some of the original primitives have already been removed
          // based on interface and dimension considerations
          int orgnlNb = 0;
          for (int prim = 1; prim <= NbPrimitives; ++prim) {
            // identify primitive number in the original list
            for (int orgnlprim = 1; orgnlprim <= OrgnlNbPrimitives;
                 ++orgnlprim) {
              if (OrgnlToEffPrim[orgnlprim][1] ==
                  prim)  // number updated for intrfc
              {
                orgnlNb = orgnlprim;
                break;
              }
            }  // loop for finding out its position in the original list

            if (remove[prim] == 1) {
              ++NbRemoved;
              OrgnlToEffPrim[orgnlNb][2] = 0;
              fprintf(fprrm, "NbRemoved: %d, Removed primitive: %d\n",
                      NbRemoved, prim);
              fprintf(fprrm, "PrimType: %d\n", PrimType[prim]);
              fprintf(fprrm, "NbVertices: %d\n", NbVertices[prim]);
              for (int vert = 0; vert < NbVertices[prim]; ++vert) {
                fprintf(fprrm, "Vertx %d: %lg, %lg, %lg\n", vert,
                        XVertex[prim][vert], YVertex[prim][vert],
                        ZVertex[prim][vert]);
              }
              fprintf(fprrm, "Normals: %lg, %lg, %lg\n", XNorm[prim],
                      YNorm[prim], ZNorm[prim]);
              continue;
            }       // if remove
            else {  // keep this one in the updated list of primitives
              int effprim = prim - NbRemoved;

              OrgnlToEffPrim[orgnlNb][2] = effprim;
              PrimType[effprim] = PrimType[prim];
              NbVertices[effprim] = NbVertices[prim];
              for (int vert = 0; vert < NbVertices[effprim]; ++vert) {
                XVertex[effprim][vert] = XVertex[prim][vert];
                YVertex[effprim][vert] = YVertex[prim][vert];
                ZVertex[effprim][vert] = ZVertex[prim][vert];
              }
              if (PrimType[effprim] == 2) {
                // wire
                XNorm[effprim] = 0.0;  // modulus not 1 - an absurd trio!
                YNorm[effprim] = 0.0;
                ZNorm[effprim] = 0.0;
                Radius[effprim] = Radius[prim];
              }
              if ((PrimType[effprim] == 3) || (PrimType[effprim] == 4)) {
                XNorm[effprim] = XNorm[prim];
                YNorm[effprim] = YNorm[prim];
                ZNorm[effprim] = ZNorm[prim];
                Radius[effprim] = 0.0;  // absurd radius!
              }
              VolRef1[effprim] = VolRef1[prim];
              VolRef2[effprim] = VolRef2[prim];

              InterfaceType[effprim] = InterfaceType[prim];
              Epsilon1[effprim] = Epsilon1[prim];
              Epsilon2[effprim] = Epsilon2[prim];
              Lambda[effprim] = Lambda[prim];
              ApplPot[effprim] = ApplPot[prim];
              ApplCh[effprim] = ApplCh[prim];
              PeriodicTypeX[effprim] = PeriodicTypeX[prim];
              PeriodicTypeY[effprim] = PeriodicTypeY[prim];
              PeriodicTypeZ[effprim] = PeriodicTypeZ[prim];
              PeriodicInX[effprim] = PeriodicInX[prim];
              PeriodicInY[effprim] = PeriodicInY[prim];
              PeriodicInZ[effprim] = PeriodicInZ[prim];
              XPeriod[effprim] = XPeriod[prim];
              YPeriod[effprim] = YPeriod[prim];
              ZPeriod[effprim] = ZPeriod[prim];
              MirrorTypeX[effprim] = MirrorTypeX[prim];
              MirrorTypeY[effprim] = MirrorTypeY[prim];
              MirrorTypeZ[effprim] = MirrorTypeZ[prim];
              MirrorDistXFromOrigin[effprim] = MirrorDistXFromOrigin[prim];
              MirrorDistYFromOrigin[effprim] = MirrorDistYFromOrigin[prim];
              MirrorDistZFromOrigin[effprim] = MirrorDistZFromOrigin[prim];
              BndPlaneInXMin[effprim] = BndPlaneInXMin[prim];
              BndPlaneInXMax[effprim] = BndPlaneInXMax[prim];
              BndPlaneInYMin[effprim] = BndPlaneInYMin[prim];
              BndPlaneInYMax[effprim] = BndPlaneInYMax[prim];
              BndPlaneInZMin[effprim] = BndPlaneInZMin[prim];
              BndPlaneInZMax[effprim] = BndPlaneInZMax[prim];
              XBndPlaneInXMin[effprim] = XBndPlaneInXMin[prim];
              XBndPlaneInXMax[effprim] = XBndPlaneInXMax[prim];
              YBndPlaneInYMin[effprim] = YBndPlaneInYMin[prim];
              YBndPlaneInYMax[effprim] = YBndPlaneInYMax[prim];
              ZBndPlaneInZMin[effprim] = ZBndPlaneInZMin[prim];
              ZBndPlaneInZMax[effprim] = ZBndPlaneInZMax[prim];
              VBndPlaneInXMin[effprim] = VBndPlaneInXMin[prim];
              VBndPlaneInXMax[effprim] = VBndPlaneInXMax[prim];
              VBndPlaneInYMin[effprim] = VBndPlaneInYMin[prim];
              VBndPlaneInYMax[effprim] = VBndPlaneInYMax[prim];
              VBndPlaneInZMin[effprim] = VBndPlaneInZMin[prim];
              VBndPlaneInZMax[effprim] = VBndPlaneInZMax[prim];
            }  // else remove == 0
          }    // loop over primitives to remove the primitives tagged to be
               // removed
          fclose(fprrm);

          NbPrimitives -= NbRemoved;
          printf(
              "Number of primitives removed: %d, Effective NbPrimitives: %d\n",
              NbRemoved, NbPrimitives);
          fflush(stdout);
        }  // if NbRmPrims true, implying primitives need to be removed
        fclose(rmprimFile);
      }  // if the rmprimFile is not NULL, prepare to remove primitives
    }    // if OptRmPrim: remove primitives as desired by the user

    // Information about primitives which are being ignored
    char IgnorePrimFile[256];
    strcpy(IgnorePrimFile, NativePrimDir);
    strcat(IgnorePrimFile, "/IgnorePrims.info");
    FILE *fignore = fopen(IgnorePrimFile, "w");
    if (fignore == NULL) {
      printf(
          "error opening IgnorePrims.info file in write mode ... returning\n");
      return (-1);
    }

    for (int prim = 1; prim <= OrgnlNbPrimitives; ++prim) {
      fprintf(fignore, "%d %d %d\n", OrgnlToEffPrim[prim][0],
              OrgnlToEffPrim[prim][1], OrgnlToEffPrim[prim][2]);
    }

    fclose(fignore);
  }  // Ignore unnecessary primitives from the final count

  // Reduced-Order Modelling information
  printf("ROM: switch to primitive representation after %d repetitions.\n",
         PrimAfter);

  // Store model data in native neBEM format
  char NativeInFile[256];

  strcpy(NativeInFile, NativeOutDir);
  strcat(NativeInFile, "/neBEMNative.inp");
  FILE *fNativeInFile = fopen(NativeInFile, "w");
  fprintf(fNativeInFile, "#====>Input directory\n");
  fprintf(fNativeInFile, "%s\n", NativePrimDir);
  fprintf(fNativeInFile, "#====>No. of primitives:\n");
  fprintf(fNativeInFile, "%d\n", NbPrimitives);
  fprintf(fNativeInFile, "#====>No. of volumes:\n");
  fprintf(fNativeInFile, "%d\n", VolMax);
  for (int prim = 1; prim <= NbPrimitives; ++prim) {
    char NativePrimFile[256];
    char strPrimNb[11];
    sprintf(strPrimNb, "%d", prim);
    strcpy(NativePrimFile, "Primitive");
    strcat(NativePrimFile, strPrimNb);
    strcat(NativePrimFile, ".inp");

    fprintf(fNativeInFile, "#Input filename for primitive:\n");
    fprintf(fNativeInFile, "%s\n", NativePrimFile);

    strcpy(NativePrimFile, NativePrimDir);
    strcat(NativePrimFile, "/Primitive");
    strcat(NativePrimFile, strPrimNb);
    strcat(NativePrimFile, ".inp");

    FILE *fNativePrim = fopen(NativePrimFile, "w");

    fprintf(fNativePrim, "#Number of vertices:\n");
    fprintf(fNativePrim, "%d\n", NbVertices[prim]);
    for (int vertex = 0; vertex < NbVertices[prim]; ++vertex) {
      fprintf(fNativePrim, "#Vertex %d:\n", vertex);
      fprintf(fNativePrim, "%lg %lg %lg\n", XVertex[prim][vertex],
              YVertex[prim][vertex], ZVertex[prim][vertex]);
    }  // for vertex
    fprintf(fNativePrim, "#Outward normal:\n");
    fprintf(fNativePrim, "%lg %lg %lg\n", XNorm[prim], YNorm[prim],
            ZNorm[prim]);
    fprintf(fNativePrim, "#Volume references:\n");
    fprintf(fNativePrim, "%d %d\n", VolRef1[prim], VolRef2[prim]);
    fprintf(fNativePrim, "#Maximum number of segments:\n");
    fprintf(fNativePrim, "%d %d\n", 0, 0);  // use the trio target, min, max
    fprintf(fNativePrim, "#Information on X periodicity:\n");
    fprintf(fNativePrim, "%d %d %lg\n", PeriodicTypeX[prim], PeriodicInX[prim],
            XPeriod[prim]);
    fprintf(fNativePrim, "#Information on Y periodicity:\n");
    fprintf(fNativePrim, "%d %d %lg\n", PeriodicTypeY[prim], PeriodicInY[prim],
            YPeriod[prim]);
    fprintf(fNativePrim, "#Information on Z periodicity:\n");
    fprintf(fNativePrim, "%d %d %lg\n", PeriodicTypeZ[prim], PeriodicInZ[prim],
            ZPeriod[prim]);

    fclose(fNativePrim);
  }  // for prim

  fprintf(fNativeInFile, "#====>No. of boundary conditions per element:\n");
  fprintf(fNativeInFile, "%d\n", 1);  // CHECK!!!
  fprintf(fNativeInFile, "#====>Device output directory name:\n");
  fprintf(fNativeInFile, "NativeResults\n");
  fprintf(fNativeInFile, "#====>Map input file:\n");
  fprintf(fNativeInFile, "MapFile.inp\n");
  fclose(fNativeInFile);

  for (int volume = 0; volume <= VolMax; ++volume) {
    // Note that materials from 1 to 10 are conductors and
    //                     from 11 to 20 are dielectrics
    int shape, material, boundarytype;
    double epsilon, potential, charge;
    neBEMVolumeDescription(volume, &shape, &material, &epsilon, &potential,
                           &charge, &boundarytype);

    char NativeVolFile[256];
    char strVolNb[11];
    sprintf(strVolNb, "%d", volume);

    strcpy(NativeVolFile, NativePrimDir);
    strcat(NativeVolFile, "/Volume");
    strcat(NativeVolFile, strVolNb);
    strcat(NativeVolFile, ".inp");

    FILE *fNativeVol = fopen(NativeVolFile, "w");

    fprintf(fNativeVol, "#Shape of the volume:\n");
    fprintf(fNativeVol, "%d\n", shape);
    fprintf(fNativeVol, "#Material of the volume:\n");
    fprintf(fNativeVol, "%d\n", material);
    fprintf(fNativeVol, "#Relative permittivity:\n");
    fprintf(fNativeVol, "%lg\n", epsilon);
    fprintf(fNativeVol, "#Potential:\n");
    fprintf(fNativeVol, "%lg\n", potential);
    fprintf(fNativeVol, "#Charge:\n");
    fprintf(fNativeVol, "%lg\n", charge);
    fprintf(fNativeVol, "#Boundary type:\n");
    fprintf(fNativeVol, "%d\n", boundarytype);

    fclose(fNativeVol);
  }

  // create a dummy map file
  {
    char NativeMapFile[256];

    strcpy(NativeMapFile, NativePrimDir);
    strcat(NativeMapFile, "/MapFile.inp");

    FILE *fNativeMap = fopen(NativeMapFile, "w");

    fprintf(fNativeMap, "#Number of maps\n");
    fprintf(fNativeMap, "%d\n", 0);
    fprintf(fNativeMap, "#Number of lines\n");
    fprintf(fNativeMap, "%d\n", 0);
    fprintf(fNativeMap, "#Number of points\n");
    fprintf(fNativeMap, "%d\n", 0);

    fclose(fNativeMap);
  }

  // Store primitive related data in a file for a new model, if opted for
  if (NewModel && OptStorePrimitives) {
    if (OptFormattedFile) {
      fstatus = WritePrimitives();
      if (fstatus) {
        neBEMMessage("neBEMReadGeometry - problem writing Primtives.\n");
        return -1;
      }
    }  // formatted file

    if (OptUnformattedFile) {
      neBEMMessage(
          "neBEMReadGeometry - unformatted write not inplemented yet.\n");
      return -1;
    }  // unformatted file
  }    // store primitives

  printf("neBEMReadGeometry: Geometry read!\n");

  neBEMState = 3;  // info about primitives read in after initialization and Nbs

  stopClock = clock();
  neBEMTimeElapsed(startClock, stopClock);
  printf("to read geometry\n");

  return (0);  // Success!
}  // neBEMReadGeometry ends

// Discretize the primitives using discretization information supplied by the
// user.
int neBEMDiscretize(int **NbElemsOnPrimitives) {
  // int fstatus;

  // For a model and a mesh that were defined before and for which data were
  // stored in two files - one for primitives and one for elements
  // The following operation does not assume that the primitives have been read
  // in from a stored file. In essence, these two read-in-s are maintained
  // independent of each other. However, for a stored element file to be useful,
  // both the model and mesh have to be old (not new).
  if ((!NewModel) && (!NewMesh) && (!NewBC) && (OptStoreElements)) {
    int fstatus = ReadElements();
    if (fstatus) {
      neBEMMessage("neBEMDiscretize - problem reading stored Elements.\n");
      return -1;
    }
    neBEMState = 4;
    return 0;
  }

  // Otherwise, continue with fresh discretization
  if (neBEMState != 3) {
    printf("discretization can continue only in State 3 ...\n");
    return -1;
  }

  // Only the number of primitives has been ascertained.
  // All the rest globally important numbers will be determined in this function
  NbSurfs = 0;
  NbWires = 0;
  NbElements = 0;

  // Here, the primitive can be analyzed and the elements necessary to
  // discretize it, may be determined. A user hint may help that can be supplied
  // during the setting up of the device. The hint may be as naive as gross,
  // coarse, medium, regular, fine depending on which the element size (in %
  // of the device / primitive) may be decided upon.
  // Earlier method of specifying the number of primitives on a priori has been
  // over-ridden.
  // Now we prescribe the length / area of each element and discretize each
  // primitive such that each element has an length / area close to the
  // suggested value.
  // Since the number of elements are being decided here, all the shapes will
  // have to be one among wire, right triangle and restangle. Any decomposition
  // of arbitrary polygons into rectangles (as many as possible) and right
  // triangles will have to be done earlier. All the counts have been
  // incremented by one to be on the safe side! The additional memory can be
  // minimized through a more careful computation of the required allocation for
  // each type of primitive.
  char MeshLogFile[256];

  strcpy(MeshLogFile, MeshOutDir);
  strcat(MeshLogFile, "/MeshLog.out");
  fMeshLog = fopen(MeshLogFile, "w");
  fprintf(fMeshLog, "Details of primitive discretization\n");

  for (int prim = 1; prim <= NbPrimitives; ++prim) {
    if (NbVertices[prim] == 4) {
      NbSurfSegX[prim] = NbElemsOnPrimitives[prim][1];
      NbSurfSegZ[prim] = NbElemsOnPrimitives[prim][2];
      int fstatus =
          AnalyzePrimitive(prim, &NbSurfSegX[prim], &NbSurfSegZ[prim]);
      if (fstatus == 0) {
        neBEMMessage("neBEMDiscretize - AnalyzePrimitve");
        return -1;
      }
      NbElements += (NbSurfSegX[prim] + 1) * (NbSurfSegZ[prim] + 1);
    }
    if (NbVertices[prim] == 3) {
      NbSurfSegX[prim] = NbElemsOnPrimitives[prim][1];
      NbSurfSegZ[prim] = NbElemsOnPrimitives[prim][2];
      int fstatus =
          AnalyzePrimitive(prim, &NbSurfSegX[prim], &NbSurfSegZ[prim]);
      if (fstatus == 0) {
        neBEMMessage("neBEMDiscretize - AnalyzePrimitive");
        return -1;
      }
      NbElements += (NbSurfSegX[prim] + 1) * (NbSurfSegZ[prim] + 1);
    }
    if (NbVertices[prim] == 2) {
      int itmp;
      NbWireSeg[prim] = NbElemsOnPrimitives[prim][1];
      int fstatus = AnalyzePrimitive(prim, &NbWireSeg[prim], &itmp);
      if (fstatus == 0) {
        neBEMMessage("neBEMDiscretize - AnalyzePrimitive");
        return -1;
      }
      NbElements += (NbWireSeg[prim] + 1);
    }
    if (DebugLevel == 101) {
      if (NbVertices[prim] == 2) {
        printf("Primitive %d to be discretized into %d elements.\n", prim,
               NbWireSeg[prim]);
      } else {
        printf("Primitive %d to be discretized into %d X %d elements.\n", prim,
               NbSurfSegX[prim], NbSurfSegZ[prim]);
      }
    }
  }
  printf("Memory allocated for maximum %d elements.\n", NbElements);
  fclose(fMeshLog);

  // Allocate enough space to store all the elements
  if (neBEMState == 3) {
    printf("neBEMDiscretize: NbElements = %d, sizeof(Element) = %zu\n",
           NbElements, sizeof(Element));
    if (EleArr) {
      Element *tmp = (Element *)realloc(EleArr, NbElements * sizeof(Element));
      if (tmp != NULL) {
        EleArr = tmp;
        EleCntr = 0;
      } else {
        free(EleArr);
        printf("neBEMDiscretize: Re-allocating EleArr failed.\n");
        return (1);
      }
      printf("neBEMDiscretize: Re-allocated EleArr.\n");
    }  // if EleArr => re-allocation
    else {
      EleArr = (Element *)malloc(NbElements * sizeof(Element));
      if (EleArr == NULL) {
        neBEMMessage("neBEMDiscretize - EleArr malloc");
        return -1;
      }
    }  // else EleArr => fresh allocation
  }    // neBEMState == 3

  // Prepare a data file that will contain the plotting information of the
  // the primitives and the elements
  if (OptGnuplot) {
    char GnuFile[256];
    strcpy(GnuFile, MeshOutDir);
    strcat(GnuFile, "/GViewDir/gPrimView.gp");
    fgnuPrim = fopen(GnuFile, "w");
    fprintf(fgnuPrim, "set title \"neBEM primitives in gnuplot VIEWER\"\n");
    // fprintf(fgnu, "#set label 1 \'LengthScale = %d\', LengthScale, right\n");
    fprintf(fgnuPrim, "#set pm3d\n");
    fprintf(fgnuPrim, "#set style data pm3d\n");
    fprintf(fgnuPrim, "#set palette model CMY\n");
    fprintf(fgnuPrim, "set hidden3d\n");
    fprintf(fgnuPrim, "set nokey\n");
    fprintf(fgnuPrim, "set xlabel \"X\"\n");
    fprintf(fgnuPrim, "set ylabel \"Y\"\n");
    fprintf(fgnuPrim, "set zlabel \"Z\"\n");
    fprintf(fgnuPrim, "set view 70, 335, 1, 1\n");
    fprintf(fgnuPrim, "\nsplot \\\n");

    strcpy(GnuFile, MeshOutDir);
    strcat(GnuFile, "/GViewDir/gElemView.gp");
    fgnuElem = fopen(GnuFile, "w");
    fprintf(fgnuElem, "set title \"neBEM elements in gnuplot VIEWER\"\n");
    // fprintf(fgnu, "#set label 1 \'LengthScale = %d\', LengthScale, right\n");
    fprintf(fgnuElem, "#set pm3d\n");
    fprintf(fgnuElem, "#set style data pm3d\n");
    fprintf(fgnuElem, "#set palette model CMY\n");
    fprintf(fgnuElem, "set hidden3d\n");
    fprintf(fgnuElem, "set nokey\n");
    fprintf(fgnuElem, "set xlabel \"X\"\n");
    fprintf(fgnuElem, "set ylabel \"Y\"\n");
    fprintf(fgnuElem, "set zlabel \"Z\"\n");
    fprintf(fgnuElem, "set view 70, 335, 1, 1\n");
    fprintf(fgnuElem, "\nsplot \\\n");

    strcpy(GnuFile, MeshOutDir);
    strcat(GnuFile, "/GViewDir/gMeshView.gp");
    fgnuMesh = fopen(GnuFile, "w");
    fprintf(fgnuMesh, "set title \"neBEM mesh in gnuplot VIEWER\"\n");
    // fprintf(fgnu, "#set label 1 \'LengthScale = %d\', LengthScale, right\n");
    fprintf(fgnuMesh, "#set pm3d\n");
    fprintf(fgnuMesh, "#set style data pm3d\n");
    fprintf(fgnuMesh, "#set palette model CMY\n");
    fprintf(fgnuMesh, "set hidden3d\n");
    fprintf(fgnuMesh, "set nokey\n");
    fprintf(fgnuMesh, "set xlabel \"X\"\n");
    fprintf(fgnuMesh, "set ylabel \"Y\"\n");
    fprintf(fgnuMesh, "set zlabel \"Z\"\n");
    fprintf(fgnuMesh, "set view 70, 335, 1, 1\n");
    fprintf(fgnuMesh, "\nsplot \\\n");
  }

  for (int prim = 1; prim <= NbPrimitives; ++prim) {
    switch (PrimType[prim]) {
      int fstatus;
      case 3:  // triangular surface
      case 4:  // rectangular surface
        ++NbSurfs;
        fstatus = SurfaceElements(
            prim, NbVertices[prim], XVertex[prim], YVertex[prim], ZVertex[prim],
            XNorm[prim], YNorm[prim], ZNorm[prim], VolRef1[prim], VolRef2[prim],
            InterfaceType[prim], ApplPot[prim], ApplCh[prim], Lambda[prim],
            NbSurfSegX[prim], NbSurfSegZ[prim]);
        if (fstatus != 0) {
          neBEMMessage("neBEMDiscretize - SurfaceElements");
          return -1;
        }
        break;
      case 2:       // wire - a wire presumably has only 2 vertices
        ++NbWires;  // it has one radius and one segmentation information
        fstatus = WireElements(
            prim, NbVertices[prim], XVertex[prim], YVertex[prim], ZVertex[prim],
            Radius[prim], VolRef1[prim], VolRef2[prim], InterfaceType[prim],
            ApplPot[prim], ApplCh[prim], Lambda[prim], NbWireSeg[prim]);
        if (fstatus != 0) {
          neBEMMessage("neBEMDiscretize - WireElements");
          return -1;
        }
        break;

      default:
        printf("PrimType out of range in CreateElements ... exiting ...\n");
        exit(-1);
    }  // switch PrimType ends
  }    // loop on prim number ends

  if (OptGnuplot) {
    fprintf(fgnuPrim, "\n\npause-1");
    fclose(fgnuPrim);
    fprintf(fgnuElem, "\n\npause-1");
    fclose(fgnuElem);
    fprintf(fgnuMesh, "\n\npause-1");
    fclose(fgnuMesh);
  }

  // If the required memory exceeds the maximum allowed number of elements
  if (EleCntr > NbElements) {
    neBEMMessage("neBEMDiscretize - EleCntr more than NbElements!");
    return -1;
  }

  // Check whether collocation points overlap
  {
    int startcntr = 1, cntr1, cntr2, NbCollPtOverlaps = 0;
    Point3D pt1, pt2;
    double dist;
    for (cntr1 = startcntr; cntr1 <= EleCntr; ++cntr1) {
      pt1.X = (EleArr + cntr1 - 1)->BC.CollPt.X;
      pt1.Y = (EleArr + cntr1 - 1)->BC.CollPt.Y;
      pt1.Z = (EleArr + cntr1 - 1)->BC.CollPt.Z;
      for (cntr2 = cntr1 + 1; cntr2 <= EleCntr; ++cntr2) {
        pt2.X = (EleArr + cntr2 - 1)->BC.CollPt.X;
        pt2.Y = (EleArr + cntr2 - 1)->BC.CollPt.Y;
        pt2.Z = (EleArr + cntr2 - 1)->BC.CollPt.Z;

        dist = GetDistancePoint3D(&pt1, &pt2);
        if (dist <=
            MINDIST)  // we need a linked-list here so that the overlapped
        {  // element is easily deleted and the rest upgraded immediately
          ++NbCollPtOverlaps;

          // Upgrade the element array manually, starting from cntr2 and restart
          // the overlap check. At present it is only a warning to the user with
          // some relevant information.
          // Find the primitives and volumes for the overlapping elements
          // The element structure should also maintain information on the
          // volumes that an element belongs to.
          int prim1 = (EleArr + cntr1 - 1)->PrimitiveNb;
          int volele1 = VolRef1[prim1];
          int prim2 = (EleArr + cntr2 - 1)->PrimitiveNb;
          int volele2 = VolRef1[prim2];

          neBEMMessage("neBEMDiscretize - Overlapping collocation points!");
          printf("Element %d, primitive %d, volume %d overlaps with\n", cntr1,
                 prim1, volele1);
          printf("\telement %d, primitive %d, volume %d.\n", cntr2, prim2,
                 volele2);
          printf("\tposition 1: (%g , %g , %g) micron,\n", 1e6 * pt1.X,
                 1e6 * pt1.Y, 1e6 * pt1.Z);
          printf("\tposition 2: (%g , %g , %g) micron.\n", 1e6 * pt2.X,
                 1e6 * pt2.Y, 1e6 * pt2.Z);
          printf("Please redo the geometry.\n");
          return -1;
        }  // if dist <= MINDIST
      }    // for cntr2
    }      // for cntr1
  }        // check collocation point overlap

  NbElements = EleCntr;  // the final number of elements
  printf("Total final number of elements: %d\n", NbElements);

  // Store element related data in a file for a new mesh created, if opted for
  if (NewMesh && OptStoreElements) {
    if (OptFormattedFile) {
      int fstatus = WriteElements();
      if (fstatus) {
        neBEMMessage("neBEMDiscretize - problem writing Elements.\n");
        return -1;
      }
    }  // formatted file

    if (OptUnformattedFile) {
      neBEMMessage(
          "neBEMDiscretize - unformatted write not inplemented yet.\n");
      return -1;
    }  // unformatted file
  }    // store elements

  neBEMState = 4;
  stopClock = clock();
  neBEMTimeElapsed(startClock, stopClock);
  printf("to complete discretization\n");

  return (0);
}  // neBEMDiscretize ends

int neBEMBoundaryInitialConditions(void) {
  startClock = clock();

  // The boundary conditions can be set only with neBEMState == 4 or 7
  // This state is assigned either after element discretization has been
  // completed or in a condition when we are looking for modifying only the
  // boundary condition for a device having same geometry (hence, the same
  // inverted influence coefficient matrix)
  if ((neBEMState == 4) || (neBEMState == 7)) {
    int fstatus = BoundaryConditions();
    if (fstatus != 0) {
      neBEMMessage("neBEMBondaryInitialConditions - BoundaryConditions");
      return -1;
    }
    fstatus = InitialConditions();
    if (fstatus != 0) {
      neBEMMessage("neBEMBondaryInitialConditions - InitialConditions");
      return -1;
    }
    if (neBEMState == 4) neBEMState = 5;  // create LHMatrix, invert etc
    if (neBEMState == 7) neBEMState = 8;  // assume LHS and inversion to be over
  } else {
    printf("Boundary & initial conditions can be set in states 4 / 7 ...\n");
    printf("returning ...\n");
    return (-1);
  }

  stopClock = clock();
  neBEMTimeElapsed(startClock, stopClock);
  printf("to setup boundary and initial conditions.\n");

  return (0);
}  // neBEMBoundaryInitialConditions ends

// There are several flags associated with this crucial step.
// These flags have a hieracrchy, the first mentioned having the highest
// priority.
// NewModel: 1 implies a fresh calculation.
// NewMesh: 1 implies a new mesh for a new / old device.
// NewBC: 1 implies new RHS for the same LHS; skips matrix inversion.
// NewPP: 1 implies the use of the same solution;
//             skips matrix inversion, as well as, computing the solution.
// It should be noted that a given device can be modeled in different manners.
// The same model for a device can have different discretization,
// same mesh different boundary conditions leading to different solutions
// and the same solution used to carry out different post-processes, we maintain
// four counters as well.
// ModelCntr: keeps track of the model for a given device,
// MeshCntr: keeps track of the mesh for a given model
// BCCntr: keeps track of the association of the boundary condition and
//               its solution. This has to maintained by the user manually and
//               supplied, for example, while carrying out a post-processing
//               for a solution that was computed before.
// PPCntr: numbers different post-processes for a given solution resulting from
//         a given set of preceding conditions.
int neBEMSolve(void) {
  int dbgFn = 0;

  clock_t startSolveClock = clock();

  if (TimeStep < 1) {
    neBEMMessage("neBEMSolve - TimeStep cannot be less than one!;\n");
    neBEMMessage("             Please put TimeStep = 1 for static problems.\n");
  }

  if ((neBEMState == 5) || (neBEMState == 8)) {
    if (neBEMState == 8)  // neBEMState 8 must have inverted flag on
    {  // so it must be a case looking for solution with a NewBC
      if (NewBC == 0) {
        neBEMMessage("neBEMSolve - NewBC zero for neBEMState = 8!");
        neBEMMessage("           - Nothing to be done ... returning.");
        return -1;
      }
    }

    if (NewModel) {  // effectively, NewMesh = NewBC = NewPP = 1;
      int fstatus = ComputeSolution();
      if (fstatus != 0) {
        neBEMMessage("neBEMSolve - NewModel");
        return -1;
      }
    } else {  // NewModel == 0
      if (NewMesh) {
        // effectively, NewBC = NewPP = 1;
        int fstatus = ComputeSolution();
        if (fstatus != 0) {
          neBEMMessage("neBEMSolve - NewMesh");
          return -1;
        }
      } else {        // NewModel == NewMesh == 0
        if (NewBC) {  // effectively, NewPP = 1;
          int fstatus = ComputeSolution();
          if (fstatus != 0) {
            neBEMMessage("neBEMSolve - Failure computing new solution");
            return -1;
          }
        } else {  // NewBC == 0
          if (NewPP) {
            int fstatus = ReadSolution();
            if (fstatus != 0) {
              neBEMMessage("neBEMSolve - Failure reading solution");
              return (-1);
            }
          } else {  // NewPP == 0
            printf("neBEMSolve: Nothing to do ... returning ...\n");
            return (-1);
          }  // NewPP == 0
        }    // NewBC == 0
      }      // NewModel == NewDiscretization == 0
    }        // NewModel == 0

    neBEMState = 9;
  } else {
    printf("neBEMSolve: neBEMSolve can be called only in state 5 / 8 ...\n");
    printf("returning ...\n");
    return (-1);
  }

  if (FailureCntr) {
    printf(
        "neBEMSolve: Approximations were made while computing the influence "
        "coefficients.\n");
    printf("            Please check the \"%s/Isles.log\" file.\n", PPOutDir);
  }

  clock_t stopSolveClock = clock();
  neBEMTimeElapsed(startSolveClock, stopSolveClock);
  printf("to complete solve\n");

  // Prepare voxelized data that will be exported to Garfield++
  if (OptVoxel) {
    clock_t startVoxelClock = clock();

    int fstatus = VoxelFPR();
    if (fstatus != 0) {
      neBEMMessage("neBEMSolve - Failure computing VoxelFPR");
      return -1;
    }

    clock_t stopVoxelClock = clock();
    neBEMTimeElapsed(startVoxelClock, stopVoxelClock);
    printf("to compute VoxelFPR\n");
  }

  // Prepare 3dMap data that will be exported to Garfield++
  if (OptMap) {
    clock_t startMapClock = clock();

    int fstatus = MapFPR();
    if (fstatus != 0) {
      neBEMMessage("neBEMSolve - Failure computing MapFPR");
      return -1;
    }

    clock_t stopMapClock = clock();
    neBEMTimeElapsed(startMapClock, stopMapClock);
    printf("to compute MapFPR\n");
  }

  // allocate memory for potential and field components within FAST volume mesh
  // and compute / read FastVol data
  // Similar allocation, computation and reading may be necessary for the KnCh
  // effects.
  // The other approach could be to create fast volumes that always have both
  // the influences (elements + known charges) added together. This approach
  // seems more managable now and is being followed.
  // Thus, if we want to inspect the effects of elements and known charges
  // separately, we will have to generate one fast volume with OptKnCh = 0,
  // and another with OptKnCh = 1. Subtraction of these two fast volumes will
  // provide us with the effect of KnCh.
  if (OptFastVol) {
    int MaxXCells = BlkNbXCells[1];
    int MaxYCells = BlkNbYCells[1];
    int MaxZCells = BlkNbZCells[1];
    clock_t startFastClock = clock();

    // find maximum number of Xcells etc in all the blocks
    // simplifies memory allocation using nrutils but hogs memory!
    for (int block = 1; block <= FastVol.NbBlocks; ++block) {
      if (block == 1) {
        MaxXCells = BlkNbXCells[1];
        MaxYCells = BlkNbYCells[1];
        MaxZCells = BlkNbZCells[1];
      } else {
        if (MaxXCells < BlkNbXCells[block]) MaxXCells = BlkNbXCells[block];
        if (MaxYCells < BlkNbYCells[block]) MaxYCells = BlkNbYCells[block];
        if (MaxZCells < BlkNbZCells[block]) MaxZCells = BlkNbZCells[block];
      }
    }  // loop block for finding maxm cells among all the blocks

    if (dbgFn) {
      printf("OptFastVol: %d\n", OptFastVol);
      printf("NbPtSkip: %d\n", NbPtSkip);
      printf("OptStaggerFastVol: %d\n", OptStaggerFastVol);
      printf("NbStgPtSkip: %d\n", NbStgPtSkip);
      printf("OptReadFastPF: %d\n", OptReadFastPF);
      printf("LX: %le\n", FastVol.LX);
      printf("LY: %le\n", FastVol.LY);
      printf("LZ: %le\n", FastVol.LZ);
      printf("CornerX: %le\n", FastVol.CrnrX);
      printf("CornerY: %le\n", FastVol.CrnrY);
      printf("CornerZ: %le\n", FastVol.CrnrZ);
      printf("YStagger: %le\n", FastVol.YStagger);
      printf("NbOfBlocks: %d\n", FastVol.NbBlocks);
      for (int block = 1; block <= FastVol.NbBlocks; ++block) {
        printf("NbOfXCells[%d]: %d\n", block, BlkNbXCells[block]);
        printf("NbOfYCells[%d]: %d\n", block, BlkNbYCells[block]);
        printf("NbOfZCells[%d]: %d\n", block, BlkNbZCells[block]);
        printf("LZ[%d]: %le\n", block, BlkLZ[block]);
        printf("CornerZ[%d]: %le\n", block, BlkCrnrZ[block]);
      }
      printf("NbOfOmitVols: %d\n", FastVol.NbOmitVols);
      if (FastVol.NbOmitVols) {
        for (int omit = 1; omit <= FastVol.NbOmitVols; ++omit) {
          printf("OmitVolLX[%d]: %le\n", omit, OmitVolLX[omit]);
          printf("OmitVolLY[%d]: %le\n", omit, OmitVolLY[omit]);
          printf("OmitVolLZ[%d]: %le\n", omit, OmitVolLZ[omit]);
          printf("OmitCrnrX[%d]: %le\n", omit, OmitVolCrnrX[omit]);
          printf("OmitCrnrY[%d]: %le\n", omit, OmitVolCrnrY[omit]);
          printf("OmitCrnrZ[%d]: %le\n", omit, OmitVolCrnrZ[omit]);
        }
      }
      printf("MaxXCells, MaxYCells, MaxZCells: %d, %d, %d\n", MaxXCells,
             MaxYCells, MaxZCells);
    }  // dbgFn

    // Following memory allocations are necessary even for creating
    // the fast volumes.
    // In fact, since these tensors are already in place, the fast volumes
    // can be used to evaluate potential and fields immediately after they are
    // created.
    /* Memory wastage!!! Improve as soon as possible. */
    FastPot = d4tensor(1, FastVol.NbBlocks, 1, MaxXCells + 1, 1, MaxYCells + 1,
                       1, MaxZCells + 1);
    FastFX = d4tensor(1, FastVol.NbBlocks, 1, MaxXCells + 1, 1, MaxYCells + 1,
                      1, MaxZCells + 1);
    FastFY = d4tensor(1, FastVol.NbBlocks, 1, MaxXCells + 1, 1, MaxYCells + 1,
                      1, MaxZCells + 1);
    FastFZ = d4tensor(1, FastVol.NbBlocks, 1, MaxXCells + 1, 1, MaxYCells + 1,
                      1, MaxZCells + 1);

    if (OptStaggerFastVol) {
      /* Memory wastage!!! Improve as soon as possible. */
      StgFastPot = d4tensor(1, FastVol.NbBlocks, 1, MaxXCells + 1, 1,
                            MaxYCells + 1, 1, MaxZCells + 1);
      StgFastFX = d4tensor(1, FastVol.NbBlocks, 1, MaxXCells + 1, 1,
                           MaxYCells + 1, 1, MaxZCells + 1);
      StgFastFY = d4tensor(1, FastVol.NbBlocks, 1, MaxXCells + 1, 1,
                           MaxYCells + 1, 1, MaxZCells + 1);
      StgFastFZ = d4tensor(1, FastVol.NbBlocks, 1, MaxXCells + 1, 1,
                           MaxYCells + 1, 1, MaxZCells + 1);
    }  // if OptStaggerFastVol

    if (OptCreateFastPF) {
      int fstatus = CreateFastVolPF();
      if (fstatus != 0) {
        neBEMMessage("neBEMSolve - Failure computing FastVolPF");
        return -1;
      }

      clock_t stopFastClock = clock();
      neBEMTimeElapsed(startFastClock, stopFastClock);
      printf("to compute FastVolPF\n");
    }  // if OptCreateFastPF

    if (OptReadFastPF) {  // reading from file
      int nbXCells, nbYCells, nbZCells;
      int tmpblk;
      double xpt, ypt, zpt;

      char FastVolPFFile[256];
      strcpy(FastVolPFFile, BCOutDir);
      strcat(FastVolPFFile, "/FastVolPF.out");
      FILE *fFastVolPF = fopen(FastVolPFFile, "r");
      if (fFastVolPF == NULL) {
        neBEMMessage("in neBEMSolve - FastVolPFFile");
        return -1;
      }

      fscanf(fFastVolPF, "#block\tX\tY\tZ\tPot\tFX\tFY\tFZ\n");

      for (int block = 1; block <= FastVol.NbBlocks; ++block) {
        nbXCells = BlkNbXCells[block];
        nbYCells = BlkNbYCells[block];
        nbZCells = BlkNbZCells[block];

        for (int i = 1; i <= nbXCells + 1; ++i) {
          for (int j = 1; j <= nbYCells + 1; ++j) {
            for (int k = 1; k <= nbZCells + 1; ++k) {
              fscanf(fFastVolPF, "%d\t%le\t%le\t%le\t%le\t%le\t%le\t%le\n",
                     &tmpblk, &xpt, &ypt, &zpt, &FastPot[block][i][j][k],
                     &FastFX[block][i][j][k], &FastFY[block][i][j][k],
                     &FastFZ[block][i][j][k]);
            }  // loop k
          }    // loop j
        }      // loop i
      }        // loop block
      fclose(fFastVolPF);

      if (OptStaggerFastVol) {
        char StgFastVolPFFile[256];
        strcpy(StgFastVolPFFile, BCOutDir);
        strcat(StgFastVolPFFile, "/StgFastVolPF.out");
        FILE *fStgFastVolPF = fopen(StgFastVolPFFile, "r");
        if (fStgFastVolPF == NULL) {
          neBEMMessage("in neBEMSolve - StgFastVolPFFile");
          return -1;
        }

        fscanf(fStgFastVolPF, "#block\tX\tY\tZ\tPot\tFX\tFY\tFZ\n");

        for (int block = 1; block <= FastVol.NbBlocks; ++block) {
          nbXCells = BlkNbXCells[block];
          nbYCells = BlkNbYCells[block];
          nbZCells = BlkNbZCells[block];

          for (int i = 1; i <= nbXCells + 1; ++i) {
            for (int j = 1; j <= nbYCells + 1; ++j) {
              for (int k = 1; k <= nbZCells + 1; ++k) {
                fscanf(fStgFastVolPF, "%d\t%le\t%le\t%le\t%le\t%le\t%le\t%le\n",
                       &tmpblk, &xpt, &ypt, &zpt, &StgFastPot[block][i][j][k],
                       &StgFastFX[block][i][j][k], &StgFastFY[block][i][j][k],
                       &StgFastFZ[block][i][j][k]);
              }  // loop k
            }    // loop j
          }      // loop i
        }        // loop block
        fclose(fStgFastVolPF);
      }  // if OptStaggerFastVol

      clock_t stopFastClock = clock();
      neBEMTimeElapsed(startFastClock, stopFastClock);
      printf("to read FastVolPF\n");
    }  // if OptReadFastPF
  }    // if OptFastVol

  return (0);
}  // neBEMSolve ends

// Get potential and field at a given point
int neBEMPF(Point3D *point, double *potential, Vector3D *field) {
  if (neBEMState < 9) {
    printf("neBEMPF cannot be called before reaching state 9.\n");
    return (-1);
  }

  // printf("neBEMPF called %8d times", ++neBEMPFCallCntr);

  double Pot;
  int fstatus;
  if (OptFastVol)  // Note: this is not the Create or Read option
  {
    fstatus = FastPFAtPoint(point, &Pot, field);
    if (fstatus != 0) {
      neBEMMessage("neBEMPF - FastPFAtPoint");
      return -1;
    }
  } else {
    fstatus = PFAtPoint(point, &Pot, field);
    if (fstatus != 0) {
      neBEMMessage("neBEMPF - PFAtPoint");
      return -1;
    }
  }

  *potential = Pot;

  // printf("\b\b\b\b\b\b\b\b\b\b\b\b\b\b\b\b\b\b\b\b\b\b\b\b\b\b\b\b\b\b\b\b");

  return (0);
}  // neBEMPF ends

// Actual preparation of the weighting field, including those related to
// corresponding weighting field fast volumes.
// The return value identifies the weighting field. Error: id < 0.
// The list contains all primitives that are part of this particular
// read-out group. These can come from several volumes, but it is
// not anticipated that only some of the primitives of one volume
// are listed.
// Weighitng field boundary conditions are useful only when the inverted
// matrix is available.
// This state is assigned either after element discretization has been
// completed or in a condition when we are looking for modifying only the
// boundary condition for a device having same geometry (hence, the same
// inverted influence coefficient matrix)
int neBEMPrepareWeightingField(int nprim, int primlist[]) {
  static int IdWtField = 0;

  int dbgFn = 0;
  int fstatus = 0;

  if (neBEMState < 7) {
    printf(
        "neBEMPrepareWeightingField: Weighting computations only meaningful "
        "beyond neBEMState 7 ...\n");
    return -1;
  }

  // Find first free slot
  const int MaxWtField =
      MAXWtFld;  // used also while deallocating these memories
  if (WtFieldChDen == NULL)
    WtFieldChDen = (double **)malloc(MaxWtField * sizeof(double *));
  if (AvWtChDen == NULL)
    AvWtChDen = (double **)malloc(MaxWtField * sizeof(double *));

  ++IdWtField;
  if (IdWtField >= MaxWtField) {
    printf(
        "neBEMPrepareWeightingField: reached MaxWtField (%d) weighting "
        "fields.\n",
        MAXWtFld);
    return -1;
  } else {
    printf("\nPreparing weighting field for %d-th set.\n", IdWtField);
  }  // else within MaxWtField

  // Allocate a new column to store this solution set
  WtFieldChDen[IdWtField] = (double *)malloc((NbElements + 2) * sizeof(double));
  AvWtChDen[IdWtField] = (double *)malloc((NbPrimitives + 2) * sizeof(double));

  fstatus = WeightingFieldSolution(nprim, primlist, WtFieldChDen[IdWtField]);
  if (fstatus) {
    neBEMMessage("neBEMPrepareWeightingField - WeightingFieldSolution");
    return -1;
  } else {
    printf("Computed weighting field solution\n");
  }

  if (!fstatus) {  // estimate primitive related avrg wt field charge densities
    // OMPCheck - may be parallelized
    for (int prim = 1; prim <= NbPrimitives; ++prim) {
      double area = 0.0;  // need area of the primitive as well!
      AvWtChDen[IdWtField][prim] = 0.0;

      for (int ele = ElementBgn[prim]; ele <= ElementEnd[prim]; ++ele) {
        area += (EleArr + ele - 1)->G.dA;
        AvWtChDen[IdWtField][prim] +=
            WtFieldChDen[IdWtField][ele] * (EleArr + ele - 1)->G.dA;
      }

      AvWtChDen[IdWtField][prim] /= area;
    }
    printf("Computed primitive-averaged weighting field solutions\n");
  }  // if status flag not raised

  // stringify the integer
  char strIdWtField[5];
  sprintf(strIdWtField, "%d", IdWtField);
  // printf("strIdWtField: %s\n", strIdWtField);

  // Set up parameters related to fixed specification of weighting field
  // printf("OptFixedWtField: %d\n", OptFixedWtField[IdWtField]);fflush(stdout);
  if (OptFixedWtField[IdWtField]) {
    char fileWtField[256];
    strcpy(fileWtField, "neBEMInp/neBEMFixedWtField_");
    strcat(fileWtField, strIdWtField);
    strcat(fileWtField, ".inp");
    FILE *fixedWtInpFile = fopen(fileWtField, "r");
    if (fixedWtInpFile == NULL) {
      printf(
          "neBEMFixedWtField.inp absent ... assuming OptFixedWtField = 0 "
          "...\n");
      OptFixedWtField[IdWtField] = 0;
      FixedWtPotential[IdWtField] = 0.0;
      FixedWtFieldX[IdWtField] = 0.0;
      FixedWtFieldY[IdWtField] = 0.0;
      FixedWtFieldZ[IdWtField] = 0.0;
    } else {
      fscanf(fixedWtInpFile, "OptFixedWtField: %d\n",
             &OptFixedWtField[IdWtField]);
      fscanf(fixedWtInpFile, "FixedWtPotential: %lg\n",
             &FixedWtPotential[IdWtField]);
      fscanf(fixedWtInpFile, "FixedWtFieldX: %lg\n", &FixedWtFieldX[IdWtField]);
      fscanf(fixedWtInpFile, "FixedWtFieldY: %lg\n", &FixedWtFieldY[IdWtField]);
      fscanf(fixedWtInpFile, "FixedWtFieldZ: %lg\n", &FixedWtFieldZ[IdWtField]);
      fclose(fixedWtInpFile);
    }  // else fixedWtInpFile
  }    // if OptFixedWtField

  // Weighting field fast volume related computations
  // Set up parameters related to weighting field fast volumes.
  // There can be multiple weighting fields depending on readout electrodes.
  // As a result, there can be multiple versions of this input file, each
  // reflecting the requirement of one set of electrodes.
  // printf("OptWtFldFastVol: %d\n", OptWtFldFastVol[IdWtField]);fflush(stdout);
  if (OptWtFldFastVol[IdWtField]) {
    char fileWtField[256];
    strcpy(fileWtField, "neBEMInp/neBEMWtFldFastVol_");
    strcat(fileWtField, strIdWtField);
    strcat(fileWtField, ".inp");
    FILE *fastWtFldInpFile = fopen(fileWtField, "r");
    // FILE *fastWtFldInpFile = fopen("neBEMInp/neBEMWtFldFastVol.inp", "r");
    if (fastWtFldInpFile == NULL) {
      printf(
          "neBEMWtFldFastVol.inp absent ... assuming OptWtFldFastVol = 0 "
          "...\n");
      OptWtFldFastVol[IdWtField] = 0;
      OptStaggerWtFldFastVol[IdWtField] = 0;
      OptCreateWtFldFastPF[IdWtField] = 0;
      OptReadWtFldFastPF[IdWtField] = 0;
      WtFldFastVol[IdWtField].NbBlocks = 0;
      WtFldFastVol[IdWtField].NbOmitVols = 0;
      WtFldFastVol[IdWtField].NbIgnoreVols = 0;
    } else {
      fscanf(fastWtFldInpFile, "OptFastVol: %d\n", &OptWtFldFastVol[IdWtField]);
      fscanf(fastWtFldInpFile, "OptStaggerFastVol: %d\n",
             &OptStaggerWtFldFastVol[IdWtField]);
      fscanf(fastWtFldInpFile, "OptCreateFastPF: %d\n",
             &OptCreateWtFldFastPF[IdWtField]);
      fscanf(fastWtFldInpFile, "OptReadFastPF: %d\n",
             &OptReadWtFldFastPF[IdWtField]);
      fscanf(fastWtFldInpFile, "NbPtSkip: %d\n", &WtFldNbPtSkip[IdWtField]);
      fscanf(fastWtFldInpFile, "NbStgPtSkip: %d\n",
             &StgWtFldNbPtSkip[IdWtField]);
      fscanf(fastWtFldInpFile, "LX: %le\n", &WtFldFastVol[IdWtField].LX);
      fscanf(fastWtFldInpFile, "LY: %le\n", &WtFldFastVol[IdWtField].LY);
      fscanf(fastWtFldInpFile, "LZ: %le\n", &WtFldFastVol[IdWtField].LZ);
      fscanf(fastWtFldInpFile, "CornerX: %le\n",
             &WtFldFastVol[IdWtField].CrnrX);
      fscanf(fastWtFldInpFile, "CornerY: %le\n",
             &WtFldFastVol[IdWtField].CrnrY);
      fscanf(fastWtFldInpFile, "CornerZ: %le\n",
             &WtFldFastVol[IdWtField].CrnrZ);
      fscanf(fastWtFldInpFile, "YStagger: %le\n",
             &WtFldFastVol[IdWtField].YStagger);
      if (!OptStaggerWtFldFastVol[IdWtField])
        WtFldFastVol[IdWtField].YStagger = 0.0;  // ignore any non-zero value
      fscanf(fastWtFldInpFile, "NbOfBlocks: %d\n",
             &WtFldFastVol[IdWtField].NbBlocks);
      WtFldBlkNbXCells[IdWtField] =
          ivector(1, WtFldFastVol[IdWtField].NbBlocks);
      WtFldBlkNbYCells[IdWtField] =
          ivector(1, WtFldFastVol[IdWtField].NbBlocks);
      WtFldBlkNbZCells[IdWtField] =
          ivector(1, WtFldFastVol[IdWtField].NbBlocks);
      WtFldBlkLZ[IdWtField] = dvector(1, WtFldFastVol[IdWtField].NbBlocks);
      WtFldBlkCrnrZ[IdWtField] = dvector(1, WtFldFastVol[IdWtField].NbBlocks);
      for (int block = 1; block <= WtFldFastVol[IdWtField].NbBlocks; ++block) {
        fscanf(fastWtFldInpFile, "NbOfXCells: %d\n",
               &WtFldBlkNbXCells[IdWtField][block]);
        fscanf(fastWtFldInpFile, "NbOfYCells: %d\n",
               &WtFldBlkNbYCells[IdWtField][block]);
        fscanf(fastWtFldInpFile, "NbOfZCells: %d\n",
               &WtFldBlkNbZCells[IdWtField][block]);
        fscanf(fastWtFldInpFile, "LZ: %le\n", &WtFldBlkLZ[IdWtField][block]);
        fscanf(fastWtFldInpFile, "CornerZ: %le\n",
               &WtFldBlkCrnrZ[IdWtField][block]);
      }  // inputs for blocks
      fscanf(fastWtFldInpFile, "NbOfOmitVols: %d\n",
             &WtFldFastVol[IdWtField].NbOmitVols);
      if (WtFldFastVol[IdWtField].NbOmitVols) {
        WtFldOmitVolLX[IdWtField] =
            dvector(1, WtFldFastVol[IdWtField].NbOmitVols);
        WtFldOmitVolLY[IdWtField] =
            dvector(1, WtFldFastVol[IdWtField].NbOmitVols);
        WtFldOmitVolLZ[IdWtField] =
            dvector(1, WtFldFastVol[IdWtField].NbOmitVols);
        WtFldOmitVolCrnrX[IdWtField] =
            dvector(1, WtFldFastVol[IdWtField].NbOmitVols);
        WtFldOmitVolCrnrY[IdWtField] =
            dvector(1, WtFldFastVol[IdWtField].NbOmitVols);
        WtFldOmitVolCrnrZ[IdWtField] =
            dvector(1, WtFldFastVol[IdWtField].NbOmitVols);
        for (int omit = 1; omit <= WtFldFastVol[IdWtField].NbOmitVols; ++omit) {
          fscanf(fastWtFldInpFile, "OmitVolLX: %le\n",
                 &WtFldOmitVolLX[IdWtField][omit]);
          fscanf(fastWtFldInpFile, "OmitVolLY: %le\n",
                 &WtFldOmitVolLY[IdWtField][omit]);
          fscanf(fastWtFldInpFile, "OmitVolLZ: %le\n",
                 &WtFldOmitVolLZ[IdWtField][omit]);
          fscanf(fastWtFldInpFile, "OmitVolCornerX: %le\n",
                 &WtFldOmitVolCrnrX[IdWtField][omit]);
          fscanf(fastWtFldInpFile, "OmitVolCornerY: %le\n",
                 &WtFldOmitVolCrnrY[IdWtField][omit]);
          fscanf(fastWtFldInpFile, "OmitVolCornerZ: %le\n",
                 &WtFldOmitVolCrnrZ[IdWtField][omit]);
        }  // for loop inputs for OmitVols
      }    // inputs for OmitVols
      fscanf(fastWtFldInpFile, "NbOfIgnoreVols: %d\n",
             &WtFldFastVol[IdWtField].NbIgnoreVols);
      if (WtFldFastVol[IdWtField].NbIgnoreVols) {
        WtFldIgnoreVolLX[IdWtField] =
            dvector(1, WtFldFastVol[IdWtField].NbIgnoreVols);
        WtFldIgnoreVolLY[IdWtField] =
            dvector(1, WtFldFastVol[IdWtField].NbIgnoreVols);
        WtFldIgnoreVolLZ[IdWtField] =
            dvector(1, WtFldFastVol[IdWtField].NbIgnoreVols);
        WtFldIgnoreVolCrnrX[IdWtField] =
            dvector(1, WtFldFastVol[IdWtField].NbIgnoreVols);
        WtFldIgnoreVolCrnrY[IdWtField] =
            dvector(1, WtFldFastVol[IdWtField].NbIgnoreVols);
        WtFldIgnoreVolCrnrZ[IdWtField] =
            dvector(1, WtFldFastVol[IdWtField].NbIgnoreVols);
        for (int ignore = 1; ignore <= WtFldFastVol[IdWtField].NbIgnoreVols;
             ++ignore) {
          fscanf(fastWtFldInpFile, "IgnoreVolLX: %le\n",
                 &WtFldIgnoreVolLX[IdWtField][ignore]);
          fscanf(fastWtFldInpFile, "IgnoreVolLY: %le\n",
                 &WtFldIgnoreVolLY[IdWtField][ignore]);
          fscanf(fastWtFldInpFile, "IgnoreVolLZ: %le\n",
                 &WtFldIgnoreVolLZ[IdWtField][ignore]);
          fscanf(fastWtFldInpFile, "IgnoreVolCornerX: %le\n",
                 &WtFldIgnoreVolCrnrX[IdWtField][ignore]);
          fscanf(fastWtFldInpFile, "IgnoreVolCornerY: %le\n",
                 &WtFldIgnoreVolCrnrY[IdWtField][ignore]);
          fscanf(fastWtFldInpFile, "IgnoreVolCornerZ: %le\n",
                 &WtFldIgnoreVolCrnrZ[IdWtField][ignore]);
        }  // for loop inputs for IgnoreVols
      }    // inputs for IgnoreVols
      if (dbgFn) {
        for (int ignore = 1; ignore <= WtFldFastVol[IdWtField].NbIgnoreVols;
             ++ignore) {
          printf("WtFldIgnoreVolLX: %le\n",
                 WtFldIgnoreVolLX[IdWtField][ignore]);
          printf("WtFldIgnoreVolLY: %le\n",
                 WtFldIgnoreVolLY[IdWtField][ignore]);
          printf("WtFldIgnoreVolLZ: %le\n",
                 WtFldIgnoreVolLZ[IdWtField][ignore]);
          printf("WtFldIgnoreVolCornerX: %le\n",
                 WtFldIgnoreVolCrnrX[IdWtField][ignore]);
          printf("WtFldIgnoreVolCornerY: %le\n",
                 WtFldIgnoreVolCrnrY[IdWtField][ignore]);
          printf("WtFldIgnoreVolCornerZ: %le\n",
                 WtFldIgnoreVolCrnrZ[IdWtField][ignore]);
        }  // inputs for IgnoreVols
      }
      fclose(fastWtFldInpFile);
    }  // else fastWtFldInpFile

    int MaxXCells = WtFldBlkNbXCells[IdWtField][1];
    int MaxYCells = WtFldBlkNbYCells[IdWtField][1];
    int MaxZCells = WtFldBlkNbZCells[IdWtField][1];
    clock_t startFastClock = clock();

    // find maximum number of Xcells etc in all the blocks
    // simplifies memory allocation using nrutils but hogs memory!
    for (int block = 1; block <= WtFldFastVol[IdWtField].NbBlocks; ++block) {
      if (block == 1) {
        MaxXCells = WtFldBlkNbXCells[IdWtField][1];
        MaxYCells = WtFldBlkNbYCells[IdWtField][1];
        MaxZCells = WtFldBlkNbZCells[IdWtField][1];
      } else {
        if (MaxXCells < WtFldBlkNbXCells[IdWtField][block])
          MaxXCells = WtFldBlkNbXCells[IdWtField][block];
        if (MaxYCells < WtFldBlkNbYCells[IdWtField][block])
          MaxYCells = WtFldBlkNbYCells[IdWtField][block];
        if (MaxZCells < WtFldBlkNbZCells[IdWtField][block])
          MaxZCells = WtFldBlkNbZCells[IdWtField][block];
      }
    }  // loop block for finding maxm cells among all the blocks

    if (dbgFn) {
      printf("OptWtFldFastVol: %d\n", OptWtFldFastVol[IdWtField]);
      printf("OptStaggerWtFldFastVol: %d\n", OptStaggerWtFldFastVol[IdWtField]);
      printf("OptCreateWtFldFastPF: %d\n", OptCreateWtFldFastPF[IdWtField]);
      printf("OptReadWtFldFastPF: %d\n", OptReadWtFldFastPF[IdWtField]);
      printf("WtFldNbPtSkip: %d\n", WtFldNbPtSkip[IdWtField]);
      printf("StgWtFldNbPtSkip: %d\n", StgWtFldNbPtSkip[IdWtField]);
      printf("LX: %le\n", WtFldFastVol[IdWtField].LX);
      printf("LY: %le\n", WtFldFastVol[IdWtField].LY);
      printf("LZ: %le\n", WtFldFastVol[IdWtField].LZ);
      printf("CornerX: %le\n", WtFldFastVol[IdWtField].CrnrX);
      printf("CornerY: %le\n", WtFldFastVol[IdWtField].CrnrY);
      printf("CornerZ: %le\n", WtFldFastVol[IdWtField].CrnrZ);
      printf("YStagger: %le\n", WtFldFastVol[IdWtField].YStagger);
      printf("NbOfBlocks: %d\n", WtFldFastVol[IdWtField].NbBlocks);
      for (int block = 1; block <= WtFldFastVol[IdWtField].NbBlocks; ++block) {
        printf("NbOfXCells[%d]: %d\n", block,
               WtFldBlkNbXCells[IdWtField][block]);
        printf("NbOfYCells[%d]: %d\n", block,
               WtFldBlkNbYCells[IdWtField][block]);
        printf("NbOfZCells[%d]: %d\n", block,
               WtFldBlkNbZCells[IdWtField][block]);
        printf("LZ[%d]: %le\n", block, WtFldBlkLZ[IdWtField][block]);
        printf("CornerZ[%d]: %le\n", block, WtFldBlkCrnrZ[IdWtField][block]);
      }
      printf("NbOfOmitVols: %d\n", WtFldFastVol[IdWtField].NbOmitVols);
      if (WtFldFastVol[IdWtField].NbOmitVols) {
        for (int omit = 1; omit <= WtFldFastVol[IdWtField].NbOmitVols; ++omit) {
          printf("OmitVolLX[%d]: %le\n", omit, WtFldOmitVolLX[IdWtField][omit]);
          printf("OmitVolLY[%d]: %le\n", omit, WtFldOmitVolLY[IdWtField][omit]);
          printf("OmitVolLZ[%d]: %le\n", omit, WtFldOmitVolLZ[IdWtField][omit]);
          printf("OmitCrnrX[%d]: %le\n", omit,
                 WtFldOmitVolCrnrX[IdWtField][omit]);
          printf("OmitCrnrY[%d]: %le\n", omit,
                 WtFldOmitVolCrnrY[IdWtField][omit]);
          printf("OmitCrnrZ[%d]: %le\n", omit,
                 WtFldOmitVolCrnrZ[IdWtField][omit]);
        }
      }
      printf("MaxXCells, MaxYCells, MaxZCells: %d, %d, %d\n", MaxXCells,
             MaxYCells, MaxZCells);
      printf("NbOfIgnoreVols: %d\n", WtFldFastVol[IdWtField].NbIgnoreVols);
    }  // dbgFn

    // Following memory allocations are necessary even for creating
    // the fast volumes.
    // In fact, since these tensors are already in place, the fast volumes
    // can be used to evaluate potential and fields immediately after they are
    // created.
    /* Memory wastage!!! Improve as soon as possible. */
    WtFldFastPot[IdWtField] =
        d4tensor(1, WtFldFastVol[IdWtField].NbBlocks, 1, MaxXCells + 1, 1,
                 MaxYCells + 1, 1, MaxZCells + 1);
    WtFldFastFX[IdWtField] =
        d4tensor(1, WtFldFastVol[IdWtField].NbBlocks, 1, MaxXCells + 1, 1,
                 MaxYCells + 1, 1, MaxZCells + 1);
    WtFldFastFY[IdWtField] =
        d4tensor(1, WtFldFastVol[IdWtField].NbBlocks, 1, MaxXCells + 1, 1,
                 MaxYCells + 1, 1, MaxZCells + 1);
    WtFldFastFZ[IdWtField] =
        d4tensor(1, WtFldFastVol[IdWtField].NbBlocks, 1, MaxXCells + 1, 1,
                 MaxYCells + 1, 1, MaxZCells + 1);

    if (OptStaggerWtFldFastVol[IdWtField]) {
      /* Memory wastage!!! Improve as soon as possible. */
      StgWtFldFastPot[IdWtField] =
          d4tensor(1, WtFldFastVol[IdWtField].NbBlocks, 1, MaxXCells + 1, 1,
                   MaxYCells + 1, 1, MaxZCells + 1);
      StgWtFldFastFX[IdWtField] =
          d4tensor(1, WtFldFastVol[IdWtField].NbBlocks, 1, MaxXCells + 1, 1,
                   MaxYCells + 1, 1, MaxZCells + 1);
      StgWtFldFastFY[IdWtField] =
          d4tensor(1, WtFldFastVol[IdWtField].NbBlocks, 1, MaxXCells + 1, 1,
                   MaxYCells + 1, 1, MaxZCells + 1);
      StgWtFldFastFZ[IdWtField] =
          d4tensor(1, WtFldFastVol[IdWtField].NbBlocks, 1, MaxXCells + 1, 1,
                   MaxYCells + 1, 1, MaxZCells + 1);
    }  // if OptStaggerWtFldFastVol

    if (OptCreateWtFldFastPF[IdWtField]) {
      fstatus = CreateWtFldFastVolPF(IdWtField);

      clock_t stopFastClock = clock();
      neBEMTimeElapsed(startFastClock, stopFastClock);
      printf("to compute WtFldFastVolPF\n");
      // neBEMMessage(
      // "neBEMSolve - Failure computing WtFldFastVolPF: not implemented");
      // return -1;
    }  // if OptCreateWtFldFastPF

    if (OptReadWtFldFastPF[IdWtField]) {  // reading from file
      int nbXCells, nbYCells, nbZCells;
      int tmpblk;
      double xpt, ypt, zpt;

      // stringify the integer
      char stringIdWtField[5];
      sprintf(stringIdWtField, "%d", IdWtField);
      char FastVolPFFile[256];
      strcpy(FastVolPFFile, BCOutDir);
      strcat(FastVolPFFile, "/WtFldFastVolPF_");
      strcat(FastVolPFFile, stringIdWtField);
      strcat(FastVolPFFile, ".out");
      FILE *fFastVolPF = fopen(FastVolPFFile, "r");
      if (fFastVolPF == NULL) {
        neBEMMessage("in neBEMSolve - WtFldFastVolPFFile");
        return -1;
      }

      fscanf(fFastVolPF, "#block\tX\tY\tZ\tPot\tFX\tFY\tFZ\n");

      for (int block = 1; block <= WtFldFastVol[IdWtField].NbBlocks; ++block) {
        nbXCells = WtFldBlkNbXCells[IdWtField][block];
        nbYCells = WtFldBlkNbYCells[IdWtField][block];
        nbZCells = WtFldBlkNbZCells[IdWtField][block];

        for (int i = 1; i <= nbXCells + 1; ++i) {
          for (int j = 1; j <= nbYCells + 1; ++j) {
            for (int k = 1; k <= nbZCells + 1; ++k) {
              fscanf(fFastVolPF, "%d\t%le\t%le\t%le\t%le\t%le\t%le\t%le\n",
                     &tmpblk, &xpt, &ypt, &zpt,
                     &WtFldFastPot[IdWtField][block][i][j][k],
                     &WtFldFastFX[IdWtField][block][i][j][k],
                     &WtFldFastFY[IdWtField][block][i][j][k],
                     &WtFldFastFZ[IdWtField][block][i][j][k]);
            }  // loop k
          }    // loop j
        }      // loop i
      }        // loop block
      fclose(fFastVolPF);

      if (OptStaggerWtFldFastVol[IdWtField]) {
        // stringify the integer
        sprintf(stringIdWtField, "%d", IdWtField);
        char StgFastVolPFFile[256];
        FILE *fStgFastVolPF;
        strcpy(StgFastVolPFFile, BCOutDir);
        // strcat(StgFastVolPFFile, "/WtFldStgFastVolPF.out");
        strcat(StgFastVolPFFile, "/StgWtFldFastVolPF_");
        strcat(StgFastVolPFFile, stringIdWtField);
        strcat(StgFastVolPFFile, ".out");
        fStgFastVolPF = fopen(StgFastVolPFFile, "r");

        if (fStgFastVolPF == NULL) {
          neBEMMessage("in neBEMSolve - StgWtFldFastVolPFFile");
          return -1;
        }

        fscanf(fStgFastVolPF, "#block\tX\tY\tZ\tPot\tFX\tFY\tFZ\n");

        for (int block = 1; block <= WtFldFastVol[IdWtField].NbBlocks;
             ++block) {
          nbXCells = WtFldBlkNbXCells[IdWtField][block];
          nbYCells = WtFldBlkNbYCells[IdWtField][block];
          nbZCells = WtFldBlkNbZCells[IdWtField][block];

          for (int i = 1; i <= nbXCells + 1; ++i) {
            for (int j = 1; j <= nbYCells + 1; ++j) {
              for (int k = 1; k <= nbZCells + 1; ++k) {
                fscanf(fStgFastVolPF, "%d\t%le\t%le\t%le\t%le\t%le\t%le\t%le\n",
                       &tmpblk, &xpt, &ypt, &zpt,
                       &StgWtFldFastPot[IdWtField][block][i][j][k],
                       &StgWtFldFastFX[IdWtField][block][i][j][k],
                       &StgWtFldFastFY[IdWtField][block][i][j][k],
                       &StgWtFldFastFZ[IdWtField][block][i][j][k]);
              }  // loop k
            }    // loop j
          }      // loop i
        }        // loop block
        fclose(fStgFastVolPF);
      }  // if OptStaggerWtFldFastVol

      clock_t stopFastClock = clock();
      neBEMTimeElapsed(startFastClock, stopFastClock);
      printf("to read WtFldFastVolPF\n");
    }  // if OptReadWtFldFastPF
  }    // if OptWtFldFastVol

  return IdWtField;
}  // neBEMPrepareWeightingField ends

// Deallocates memory reserved for a weighting field
void neBEMDeleteWeightingField(int IdWtField) {
  free(WtFieldChDen[IdWtField]);
  free(AvWtChDen[IdWtField]);
}

// Deallocates all memory reserved for all weighting fields
void neBEMDeleteAllWeightingFields(void) {
  const int MaxWtField = MAXWtFld;  // being used while allocating memory
  for (int id = 1; id < MaxWtField; ++id) {  // count from 1
    free(WtFieldChDen[id]);
    free(AvWtChDen[id]);
  }
  free(WtFieldChDen);
  free(AvWtChDen);
}

// Get weighting field (potential also) at a specific point
// returns DBL_MAX as the value of potential when something goes wrong.
double neBEMWeightingField(Point3D *point, Vector3D *field, int IdWtField) {
  double potential;

  if (neBEMState < 9) {
    printf("neBEMWeightingField cannot be called before reaching state 9.\n");
    return (-1);
  }

  if (OptFixedWtField[IdWtField]) {
    // minimum computation, too restricted! Does not even consider variation
    // through IdWtField
    potential = FixedWtPotential[IdWtField];
    field->X = FixedWtFieldX[IdWtField];
    field->Y = FixedWtFieldY[IdWtField];
    field->Z = FixedWtFieldZ[IdWtField];
  } else if (OptWtFldFastVol[IdWtField]) {
    // bit more computation, lot more flexibility
    // Note: this is not the Create or Read option
    int fstatus = WtFldFastPFAtPoint(point, &potential, field, IdWtField);
    if (fstatus != 0) {
      neBEMMessage("neBEMWeightingField - WtFldFastPFAtPoint");
      return DBL_MAX;
    }
  } else {
    int fstatus = WtFldPFAtPoint(point, &potential, field, IdWtField);
    if (fstatus != 0) {
      neBEMMessage("neBEMWeightingField - WtFldPFAtPoint");
      return DBL_MAX;
    }
  }

  return potential;
}  // neBEMWeightingField ends

double neBEMVolumeCharge(int volume) {
  // Initialise the sum
  double sumcharge = 0.0;

  // Loop over all elements
  for (int elem = 1; elem <= NbElements; ++elem) {
    // Find the primitive number for the element
    int prim = (EleArr + elem - 1)->PrimitiveNb;

    // Find out to which volume this belongs to
    int volref = VolRef1[prim];

    // Skip the rest if the volume is not right
    if (volref + 1 != volume) {
      continue;
    }

    // Calculate the periodic weight of the primitive
    int rptCnt = 0;
    if (PeriodicInX[prim] || PeriodicInY[prim] || PeriodicInZ[prim]) {
      for (int xrpt = -PeriodicInX[prim]; xrpt <= PeriodicInX[prim]; ++xrpt)
        for (int yrpt = -PeriodicInY[prim]; yrpt <= PeriodicInY[prim]; ++yrpt)
          for (int zrpt = -PeriodicInZ[prim]; zrpt <= PeriodicInZ[prim];
               ++zrpt) {
            if ((xrpt == 0) && (yrpt == 0) && (zrpt == 0))
              continue;
            else
              ++rptCnt;
          }
    } else {
      rptCnt = 1;
    }

    // Add the charge
    // printf("Element: %d, volume: %d, charge: %g\n", elem, volref,
    //    (EleArr+elem-1)->Solution * (EleArr+elem-1)->G.dA);
    sumcharge +=
        rptCnt * (EleArr + elem - 1)->Solution * (EleArr + elem - 1)->G.dA;
  }  // loop over elements

  // Return the result
  // printf("Charge on volume %d: %g C\n", volume, sumcharge);
  return sumcharge;
}  // end of neBEMVolumeCharge

int neBEMEnd(void) {
  fprintf(fIsles,
          "IslesCntr: %d, ExactCntr: %d, FailureCntr: %d, ApproxCntr: %d\n",
          IslesCntr, ExactCntr, FailureCntr, ApproxCntr);
  fclose(fIsles);
  fIsles = NULL;
  printf("neBEM ends ... bye!\n");

  return 0;
}  // neBEMEnd ends

int CreateOrUseDir(char[]);
int CreateDirOrQuit(char[]);
// In a given problem, the DeviceOutDir is the one that is unique for a given
// device. Within it, there are several sub-directories, one related to each
// device counter; within each device counter directory, there can be
// several sub-directories related to each Mesh specification;
// within each mesh sub-dir, there can be several sub-directories, one for each
// set of boundary conditions and finally, for each boundary condition,
// several related to each post-processing counter.
int CreateDirStr(void) {
  char strModelCntr[10], strMeshCntr[10], strBCCntr[10], strPPCntr[10];

  sprintf(strModelCntr, "/Model%d", ModelCntr);
  sprintf(strMeshCntr, "/M%d", MeshCntr);
  sprintf(strBCCntr, "/BC%d", BCCntr);
  sprintf(strPPCntr, "/PP%d", PPCntr);

  strcpy(ModelOutDir, DeviceOutDir);
  strcat(ModelOutDir, strModelCntr);
  strcpy(NativeOutDir, ModelOutDir);
  strcat(NativeOutDir, "/neBEMNatives/");
  strcpy(NativePrimDir, NativeOutDir);
  strcat(NativePrimDir, "Primitives/");
  strcpy(MeshOutDir, ModelOutDir);
  strcat(MeshOutDir, strMeshCntr);
  strcpy(BCOutDir, MeshOutDir);
  strcat(BCOutDir, strBCCntr);
  strcpy(PPOutDir, BCOutDir);
  strcat(PPOutDir, strPPCntr);

  // Create DeviceOutDir, if necessary
  int fstatus = CreateOrUseDir(DeviceOutDir);
  if (fstatus != 0) {
    neBEMMessage("CreateDirStr - CreateOrUseDir");
    return -1;
  }

  if (NewModel) {
    // create ModelOutDir
    if (OptReuseDir) {
      fstatus = CreateOrUseDir(ModelOutDir);
      fstatus = CreateOrUseDir(NativeOutDir);
      fstatus = CreateOrUseDir(NativePrimDir);
    } else {
      fstatus = CreateDirOrQuit(ModelOutDir);
      fstatus = CreateDirOrQuit(NativeOutDir);
      fstatus = CreateDirOrQuit(NativePrimDir);
    }
    if (fstatus != 0) {
      neBEMMessage("CreateDirStr - ModelOutDir");
      return -1;
    }
  }

  if (NewMesh) {
    // create MeshOutDir
    if (OptReuseDir)
      fstatus = CreateOrUseDir(MeshOutDir);
    else
      fstatus = CreateDirOrQuit(MeshOutDir);
    if (fstatus != 0) {
      neBEMMessage("CreateDirStr - MeshOutDir");
      return -1;
    }
  }

  if (NewBC) {
    // create BCOutDir
    if (OptReuseDir)
      fstatus = CreateOrUseDir(BCOutDir);
    else
      fstatus = CreateDirOrQuit(BCOutDir);
    if (fstatus != 0) {
      neBEMMessage("CreateDirStr - BCOutDir");
      return -1;
    }
  }

  if (NewPP) {
    // create PPOutDir
    if (OptReuseDir)
      fstatus = CreateOrUseDir(PPOutDir);
    else
      fstatus = CreateDirOrQuit(PPOutDir);
    if (fstatus != 0) {
      neBEMMessage("CreateDirStr - PPOutDir");
      return -1;
    }
  }

  // Create other relevant sub-directories
  char subdir[256];

  strcpy(subdir, ModelOutDir);
  strcat(subdir, "/Primitives/");
  if (OptReuseDir)
    fstatus = CreateOrUseDir(subdir);
  else
    fstatus = CreateDirOrQuit(subdir);

  strcpy(subdir, MeshOutDir);
  strcat(subdir, "/Elements/");
  if (OptReuseDir)
    fstatus = CreateOrUseDir(subdir);
  else
    fstatus = CreateDirOrQuit(subdir);

  strcpy(subdir, MeshOutDir);
  strcat(subdir, "/GViewDir/");
  if (OptReuseDir)
    fstatus = CreateOrUseDir(subdir);
  else
    fstatus = CreateDirOrQuit(subdir);

  return (0);
}  // CreateDirStr ends

// Create or use directory dirname
int CreateOrUseDir(char dirname[]) {
  char dirstr[256];
  struct stat st;

  if (stat(dirname, &st) == 0)  // feel safe to use an existing directory
  {
    printf("Previous %s exists ... using the existing directory ... \n",
           dirname);
  } else {
    sprintf(dirstr, "mkdir -p %s", dirname);
    if (system(dirstr))  // returns 0 if successful
    {
      printf("Cannot create dirname %s ... returning ...\n", dirname);
      return (-1);
    }
  }

  return (0);
}  // CreateOrUseDir ends

// Create directory dirname or quit reporting failure
int CreateDirOrQuit(char dirname[]) {
  char dirstr[256];
  struct stat st;

  if (stat(dirname, &st) == 0)  // not safe to use an existing directory
  {
    printf("Previous %s exists ... please check inputs and counters ... \n",
           dirname);
    return (-1);
  } else {
    sprintf(dirstr, "mkdir -p %s", dirname);
    if (system(dirstr))  // returns 0 if successful
    {
      printf("Cannot create dirname %s ... returning ...\n", dirname);
      return (-1);
    }
  }

  return (0);
}  // CreateOrQuitDir ends

int neBEMMessage(const char *message) {
  fprintf(stdout, "neBEMMessage: %s\n", message);

  return 0;
}  // neBEMMessage ends

int WritePrimitives(void) {
  char PrimitiveFile[256];

  strcpy(PrimitiveFile, ModelOutDir);
  strcat(PrimitiveFile, "/Primitives/StorePrims.out");

  FILE *fStrPrm = fopen(PrimitiveFile, "w");
  if (fStrPrm == NULL) {
    neBEMMessage("WritePrimitives - Could not create file to store primitives");
    return -1;
  }

  fprintf(fStrPrm, "%d %d\n", NbVolumes, VolMax);
  fprintf(fStrPrm, "%d\n", NbPrimitives);
  fprintf(fStrPrm, "%d\n", MaxNbVertices);

  for (int prim = 1; prim <= NbPrimitives; ++prim) {
    fprintf(fStrPrm, "%d\n", PrimType[prim]);
    fprintf(fStrPrm, "%d\n", InterfaceType[prim]);
    fprintf(fStrPrm, "%d\n", NbVertices[prim]);

    for (int vert = 0; vert < NbVertices[prim]; ++vert) {
      fprintf(fStrPrm, "%le %le %le\n", XVertex[prim][vert],
              YVertex[prim][vert], ZVertex[prim][vert]);
    }  // vert loop

    fprintf(fStrPrm, "%le %le %le\n", XNorm[prim], YNorm[prim], ZNorm[prim]);
    fprintf(fStrPrm, "%le\n", Radius[prim]);

    fprintf(fStrPrm, "%le %le %le %le %le\n", Epsilon1[prim], Epsilon2[prim],
            Lambda[prim], ApplPot[prim], ApplCh[prim]);

    fprintf(fStrPrm, "%d %d\n", VolRef1[prim], VolRef2[prim]);

    fprintf(fStrPrm, "%d %d %d\n", PeriodicTypeX[prim], PeriodicTypeY[prim],
            PeriodicTypeZ[prim]);
    fprintf(fStrPrm, "%d %d %d\n", PeriodicInX[prim], PeriodicInY[prim],
            PeriodicInZ[prim]);
    fprintf(fStrPrm, "%le %le %le\n", XPeriod[prim], YPeriod[prim],
            ZPeriod[prim]);
    fprintf(fStrPrm, "%le %le %le\n", MirrorDistXFromOrigin[prim],
            MirrorDistYFromOrigin[prim], MirrorDistZFromOrigin[prim]);
  }  // prim loop

  fclose(fStrPrm);

  return 0;
}  // WritePrimitives ends

int WriteElements(void) {
  char ElementFile[256];

  strcpy(ElementFile, MeshOutDir);
  strcat(ElementFile, "/Elements/StoreElems.out");

  FILE *fStrEle = fopen(ElementFile, "w");
  if (fStrEle == NULL) {
    neBEMMessage("WriteElements - Could not create file to store elements");
    return -1;
  }

  fprintf(fStrEle, "%d %d\n", NbSurfs, NbWires);

  for (int prim = 1; prim <= NbPrimitives; ++prim) {
    fprintf(fStrEle, "%d %d\n", NbSurfSegX[prim], NbSurfSegZ[prim]);
    fprintf(fStrEle, "%d\n", NbWireSeg[prim]);
  }

  fprintf(fStrEle, "%d\n", NbElements);

  for (int ele = 1; ele <= NbElements; ++ele) {
    fprintf(fStrEle, "%d %d %d %d %d\n", (EleArr + ele - 1)->DeviceNb,
            (EleArr + ele - 1)->ComponentNb, (EleArr + ele - 1)->PrimitiveNb,
            (EleArr + ele - 1)->InterfaceId, (EleArr + ele - 1)->Id);
    fprintf(fStrEle, "%d %le %le %le %le %le %le\n", (EleArr + ele - 1)->G.Type,
            (EleArr + ele - 1)->G.Origin.X, (EleArr + ele - 1)->G.Origin.Y,
            (EleArr + ele - 1)->G.Origin.Z, (EleArr + ele - 1)->G.LX,
            (EleArr + ele - 1)->G.LZ, (EleArr + ele - 1)->G.dA);
    fprintf(fStrEle, "%le %le %le\n", (EleArr + ele - 1)->G.DC.XUnit.X,
            (EleArr + ele - 1)->G.DC.XUnit.Y, (EleArr + ele - 1)->G.DC.XUnit.Z);
    fprintf(fStrEle, "%le %le %le\n", (EleArr + ele - 1)->G.DC.YUnit.X,
            (EleArr + ele - 1)->G.DC.YUnit.Y, (EleArr + ele - 1)->G.DC.YUnit.Z);
    fprintf(fStrEle, "%le %le %le\n", (EleArr + ele - 1)->G.DC.ZUnit.X,
            (EleArr + ele - 1)->G.DC.ZUnit.Y, (EleArr + ele - 1)->G.DC.ZUnit.Z);
    fprintf(fStrEle, "%d %le\n", (EleArr + ele - 1)->E.Type,
            (EleArr + ele - 1)->E.Lambda);
    fprintf(fStrEle, "%d %le %le %le %le\n", (EleArr + ele - 1)->BC.NbOfBCs,
            (EleArr + ele - 1)->BC.CollPt.X, (EleArr + ele - 1)->BC.CollPt.Y,
            (EleArr + ele - 1)->BC.CollPt.Z, (EleArr + ele - 1)->BC.Value);
    fprintf(fStrEle, "%le %le\n", (EleArr + ele - 1)->Solution,
            (EleArr + ele - 1)->Assigned);
  }

  fprintf(fStrEle, "%d %d %d %d\n", NbPointsKnCh, NbLinesKnCh, NbAreasKnCh,
          NbVolumesKnCh);

  for (int pt = 1; pt <= NbPointsKnCh; ++pt) {
    fprintf(fStrEle, "%d %le\n", (PointKnChArr + pt - 1)->Nb,
            (PointKnChArr + pt - 1)->Assigned);
    fprintf(fStrEle, "%le %le %le\n", (PointKnChArr + pt - 1)->P.X,
            (PointKnChArr + pt - 1)->P.Y, (PointKnChArr + pt - 1)->P.Z);
  }

  for (int line = 1; line <= NbLinesKnCh; ++line) {
    fprintf(fStrEle, "%d %le %le\n", (LineKnChArr + line - 1)->Nb,
            (LineKnChArr + line - 1)->Radius,
            (LineKnChArr + line - 1)->Assigned);
    fprintf(fStrEle, "%le %le %le\n", (LineKnChArr + line - 1)->Start.X,
            (LineKnChArr + line - 1)->Start.Y,
            (LineKnChArr + line - 1)->Start.Z);
    fprintf(fStrEle, "%le %le %le\n", (LineKnChArr + line - 1)->Stop.X,
            (LineKnChArr + line - 1)->Stop.Y, (LineKnChArr + line - 1)->Stop.Z);
  }

  for (int area = 1; area <= NbAreasKnCh; ++area) {
    fprintf(fStrEle, "%d %d %le\n", (AreaKnChArr + area - 1)->Nb,
            (AreaKnChArr + area - 1)->NbVertices,
            (AreaKnChArr + area - 1)->Assigned);
    for (int vert = 1; vert <= (AreaKnChArr + area - 1)->NbVertices; ++vert) {
      fprintf(fStrEle, "%le %le %le\n",
              (AreaKnChArr + area - 1)->Vertex[vert].X,
              (AreaKnChArr + area - 1)->Vertex[vert].Y,
              (AreaKnChArr + area - 1)->Vertex[vert].Z);
    }
  }

  for (int vol = 1; vol <= NbVolumesKnCh; ++vol) {
    fprintf(fStrEle, "%d %d %le\n", (VolumeKnChArr + vol - 1)->Nb,
            (VolumeKnChArr + vol - 1)->NbVertices,
            (VolumeKnChArr + vol - 1)->Assigned);
    for (int vert = 1; vert <= (VolumeKnChArr + vol - 1)->NbVertices; ++vert) {
      fprintf(fStrEle, "%le %le %le\n",
              (VolumeKnChArr + vol - 1)->Vertex[vert].X,
              (VolumeKnChArr + vol - 1)->Vertex[vert].Y,
              (VolumeKnChArr + vol - 1)->Vertex[vert].Z);
    }
  }

  fclose(fStrEle);

  return 0;
}  // WriteElements ends

int ReadPrimitives(void) {
  int dbgFn = 0;

  char PrimitiveFile[256];

  strcpy(PrimitiveFile, ModelOutDir);
  strcat(PrimitiveFile, "/Primitives/StorePrims.out");

  FILE *fStrPrm = fopen(PrimitiveFile, "r");
  if (fStrPrm == NULL) {
    neBEMMessage("ReadPrimitives - Could not open file to read primitives");
    return -1;
  }

  fscanf(fStrPrm, "%d %d\n", &NbVolumes, &VolMax);
  fscanf(fStrPrm, "%d\n", &NbPrimitives);
  fscanf(fStrPrm, "%d\n", &MaxNbVertices);

  // assign neBEMState and allocate memory
  neBEMState = 2;
  PrimType = ivector(1, NbPrimitives);
  NbVertices = ivector(1, NbPrimitives);
  XVertex = dmatrix(1, NbPrimitives, 0, MaxNbVertices - 1);
  YVertex = dmatrix(1, NbPrimitives, 0, MaxNbVertices - 1);
  ZVertex = dmatrix(1, NbPrimitives, 0, MaxNbVertices - 1);
  XNorm = dvector(1, NbPrimitives);
  YNorm = dvector(1, NbPrimitives);
  ZNorm = dvector(1, NbPrimitives);
  Radius = dvector(1, NbPrimitives);  // can lead to a little memory misuse
  VolRef1 = ivector(1, NbPrimitives);
  VolRef2 = ivector(1, NbPrimitives);
  NbSurfSegX = ivector(1, NbPrimitives);
  NbSurfSegZ = ivector(1, NbPrimitives);
  NbWireSeg = ivector(1, NbPrimitives);  // little memory misuse
  InterfaceType = ivector(1, NbPrimitives);
  Lambda = dvector(1, NbPrimitives);
  ApplPot = dvector(1, NbPrimitives);
  ApplCh = dvector(1, NbPrimitives);
  PeriodicTypeX = ivector(1, NbPrimitives);
  PeriodicTypeY = ivector(1, NbPrimitives);
  PeriodicTypeZ = ivector(1, NbPrimitives);
  PeriodicInX = ivector(1, NbPrimitives);
  PeriodicInY = ivector(1, NbPrimitives);
  PeriodicInZ = ivector(1, NbPrimitives);
  XPeriod = dvector(1, NbPrimitives);
  YPeriod = dvector(1, NbPrimitives);
  ZPeriod = dvector(1, NbPrimitives);
  MirrorDistXFromOrigin = dvector(1, NbPrimitives);
  MirrorDistYFromOrigin = dvector(1, NbPrimitives);
  MirrorDistZFromOrigin = dvector(1, NbPrimitives);

  for (int prim = 1; prim <= NbPrimitives; ++prim) {
    fscanf(fStrPrm, "%d\n", &PrimType[prim]);
    fscanf(fStrPrm, "%d\n", &InterfaceType[prim]);
    fscanf(fStrPrm, "%d\n", &NbVertices[prim]);

    for (int vert = 0; vert < NbVertices[prim]; ++vert) {
      fscanf(fStrPrm, "%le %le %le\n", &XVertex[prim][vert],
             &YVertex[prim][vert], &ZVertex[prim][vert]);
    }  // vert loop

    fscanf(fStrPrm, "%le %le %le\n", &XNorm[prim], &YNorm[prim], &ZNorm[prim]);
    fscanf(fStrPrm, "%le\n", &Radius[prim]);

    fscanf(fStrPrm, "%le %le %le %le %le\n", &Epsilon1[prim], &Epsilon2[prim],
           &Lambda[prim], &ApplPot[prim], &ApplCh[prim]);

    fscanf(fStrPrm, "%d %d\n", &VolRef1[prim], &VolRef2[prim]);

    fscanf(fStrPrm, "%d %d %d\n", &PeriodicTypeX[prim], &PeriodicTypeY[prim],
           &PeriodicTypeZ[prim]);
    fscanf(fStrPrm, "%d %d %d\n", &PeriodicInX[prim], &PeriodicInY[prim],
           &PeriodicInZ[prim]);
    fscanf(fStrPrm, "%le %le %le\n", &XPeriod[prim], &YPeriod[prim],
           &ZPeriod[prim]);
    fscanf(fStrPrm, "%le %le %le\n", &MirrorDistXFromOrigin[prim],
           &MirrorDistYFromOrigin[prim], &MirrorDistZFromOrigin[prim]);
  }  // prim loop

  volRef = ivector(0, VolMax);
  volShape = ivector(0, VolMax);
  volMaterial = ivector(0, VolMax);
  volEpsilon = dvector(0, VolMax);
  volPotential = dvector(0, VolMax);
  volCharge = dvector(0, VolMax);
  volBoundaryType = ivector(0, VolMax);
  for (int volref = 0; volref <= VolMax; ++volref) {
    neBEMVolumeDescription(volref, &volShape[volref], &volMaterial[volref],
                           &volEpsilon[volref], &volPotential[volref],
                           &volCharge[volref], &volBoundaryType[volref]);
    if (dbgFn) {
      printf("volref: %d\n", volref);
      printf("shape: %d,  material: %d\n", volShape[volref],
             volMaterial[volref]);
      printf("eps: %lg,  pot: %lg\n", volEpsilon[volref], volPotential[volref]);
      printf("q: %lg,  type: %d\n", volCharge[volref], volBoundaryType[volref]);
    }
  }  // volume loop

  fclose(fStrPrm);

  return 0;
}  // ReadPrimitives ends

int ReadElements(void) {
  char ElementFile[256];

  strcpy(ElementFile, MeshOutDir);
  strcat(ElementFile, "/Elements/StoreElems.out");

  FILE *fStrEle = fopen(ElementFile, "r");
  if (fStrEle == NULL) {
    neBEMMessage("ReadElements - Could not open file to read elements");
    return -1;
  }

  fscanf(fStrEle, "%d %d\n", &NbSurfs, &NbWires);

  for (int prim = 1; prim <= NbPrimitives; ++prim) {
    fscanf(fStrEle, "%d %d\n", &NbSurfSegX[prim], &NbSurfSegZ[prim]);
    fscanf(fStrEle, "%d\n", &NbWireSeg[prim]);
  }

  fscanf(fStrEle, "%d\n", &NbElements);

  if (neBEMState == 3) {
    if (EleArr) {
      Element *tmp = (Element *)realloc(EleArr, NbElements * sizeof(Element));
      if (tmp != NULL) {
        EleArr = tmp;
        EleCntr = 0;
      } else {
        free(EleArr);
        printf("neBEMDiscretize: Re-allocating EleArr failed.\n");
        return (1);
      }
      printf("neBEMDiscretize: Re-allocated EleArr.\n");
    }  // if EleArr => re-allocation
    else {
      EleArr = (Element *)malloc(NbElements * sizeof(Element));
      if (EleArr == NULL) {
        neBEMMessage("neBEMDiscretize - EleArr malloc");
        return -1;
      }
    }  // else EleArr => fresh allocation
  } else {
    neBEMMessage("neBEMDiscretize - EleArr malloc; neBEMState mismatch!");
    return -1;
  }  // else neBEMState == 3

  for (int ele = 1; ele <= NbElements; ++ele) {
    fscanf(fStrEle, "%hd %d %d %d %d\n", &(EleArr + ele - 1)->DeviceNb,
           &(EleArr + ele - 1)->ComponentNb, &(EleArr + ele - 1)->PrimitiveNb,
           &(EleArr + ele - 1)->InterfaceId, &(EleArr + ele - 1)->Id);
    fscanf(fStrEle, "%hd %le %le %le %le %le %le\n",
           &(EleArr + ele - 1)->G.Type, &(EleArr + ele - 1)->G.Origin.X,
           &(EleArr + ele - 1)->G.Origin.Y, &(EleArr + ele - 1)->G.Origin.Z,
           &(EleArr + ele - 1)->G.LX, &(EleArr + ele - 1)->G.LZ,
           &(EleArr + ele - 1)->G.dA);
    fscanf(fStrEle, "%le %le %le\n", &(EleArr + ele - 1)->G.DC.XUnit.X,
           &(EleArr + ele - 1)->G.DC.XUnit.Y,
           &(EleArr + ele - 1)->G.DC.XUnit.Z);
    fscanf(fStrEle, "%le %le %le\n", &(EleArr + ele - 1)->G.DC.YUnit.X,
           &(EleArr + ele - 1)->G.DC.YUnit.Y,
           &(EleArr + ele - 1)->G.DC.YUnit.Z);
    fscanf(fStrEle, "%le %le %le\n", &(EleArr + ele - 1)->G.DC.ZUnit.X,
           &(EleArr + ele - 1)->G.DC.ZUnit.Y,
           &(EleArr + ele - 1)->G.DC.ZUnit.Z);
    fscanf(fStrEle, "%hd %le\n", &(EleArr + ele - 1)->E.Type,
           &(EleArr + ele - 1)->E.Lambda);
    fscanf(fStrEle, "%hd %le %le %le %le\n", &(EleArr + ele - 1)->BC.NbOfBCs,
           &(EleArr + ele - 1)->BC.CollPt.X, &(EleArr + ele - 1)->BC.CollPt.Y,
           &(EleArr + ele - 1)->BC.CollPt.Z, &(EleArr + ele - 1)->BC.Value);
    fscanf(fStrEle, "%le %le\n", &(EleArr + ele - 1)->Solution,
           &(EleArr + ele - 1)->Assigned);
  }

  fscanf(fStrEle, "%d %d %d %d\n", &NbPointsKnCh, &NbLinesKnCh, &NbAreasKnCh,
         &NbVolumesKnCh);

  for (int pt = 1; pt <= NbPointsKnCh; ++pt) {
    fscanf(fStrEle, "%d %le\n", &(PointKnChArr + pt - 1)->Nb,
           &(PointKnChArr + pt - 1)->Assigned);
    fscanf(fStrEle, "%le %le %le\n", &(PointKnChArr + pt - 1)->P.X,
           &(PointKnChArr + pt - 1)->P.Y, &(PointKnChArr + pt - 1)->P.Z);
  }

  for (int line = 1; line <= NbLinesKnCh; ++line) {
    fscanf(fStrEle, "%d %le %le\n", &(LineKnChArr + line - 1)->Nb,
           &(LineKnChArr + line - 1)->Radius,
           &(LineKnChArr + line - 1)->Assigned);
    fscanf(fStrEle, "%le %le %le\n", &(LineKnChArr + line - 1)->Start.X,
           &(LineKnChArr + line - 1)->Start.Y,
           &(LineKnChArr + line - 1)->Start.Z);
    fscanf(fStrEle, "%le %le %le\n", &(LineKnChArr + line - 1)->Stop.X,
           &(LineKnChArr + line - 1)->Stop.Y,
           &(LineKnChArr + line - 1)->Stop.Z);
  }

  for (int area = 1; area <= NbAreasKnCh; ++area) {
    fscanf(fStrEle, "%d %d %le\n", &(AreaKnChArr + area - 1)->Nb,
           &(AreaKnChArr + area - 1)->NbVertices,
           &(AreaKnChArr + area - 1)->Assigned);
    for (int vert = 1; vert <= (AreaKnChArr + area - 1)->NbVertices; ++vert) {
      fscanf(fStrEle, "%le %le %le\n",
             &(AreaKnChArr + area - 1)->Vertex[vert].X,
             &(AreaKnChArr + area - 1)->Vertex[vert].Y,
             &(AreaKnChArr + area - 1)->Vertex[vert].Z);
    }
  }

  for (int vol = 1; vol <= NbVolumesKnCh; ++vol) {
    fscanf(fStrEle, "%d %d %le\n", &(VolumeKnChArr + vol - 1)->Nb,
           &(VolumeKnChArr + vol - 1)->NbVertices,
           &(VolumeKnChArr + vol - 1)->Assigned);
    for (int vert = 1; vert <= (VolumeKnChArr + vol - 1)->NbVertices; ++vert) {
      fscanf(fStrEle, "%le %le %le\n",
             &(VolumeKnChArr + vol - 1)->Vertex[vert].X,
             &(VolumeKnChArr + vol - 1)->Vertex[vert].Y,
             &(VolumeKnChArr + vol - 1)->Vertex[vert].Z);
    }
  }

  fclose(fStrEle);

  return 0;
}  // ReadElements ends

// returns the time elapsed between start and stop
double neBEMTimeElapsed(clock_t t0, clock_t t1) {
  double elapsedTime = ((double)(t1 - t0)) / CLOCKS_PER_SEC;
  printf("neBEMV%s TimeElapsed ===> %lg seconds ", neBEMVersion, elapsedTime);

  return (elapsedTime);
}

// returns number of lines in file fname
// Interface.h
int neBEMGetNbOfLines(const char fname[]) {
  unsigned int number_of_lines = 0;

  FILE *infile = fopen(fname, "r");

  int ch;
  while (EOF != (ch = getc(infile)))
    if ('\n' == ch) ++number_of_lines;

  return number_of_lines;
}

// check whether a 3D point is within a 3D polygon
// Downloads/ComNum/Geometry/Determining if a point lies on the interior of a
// polygon.htm
double neBEMChkInPoly(int n, Point3D *p, Point3D q) {
  double anglesum = 0.0;
  // double theta = 0.0;
  Point3D p1, p2;

  // printf("In neBEMChkInPoly ... \n");
  // printf("n: %d\n", n);

  for (int i = 0; i < n; i++) {
    // printf("i: %d\n", i);
    p1.X = p[i].X - q.X;
    p1.Y = p[i].Y - q.Y;
    p1.Z = p[i].Z - q.Z;
    // printf("p[%d]: %lg %lg %lg\n", i, p[i].X, p[i].Y, p[i].Z);
    // printf("q: %lg %lg %lg\n", q.X, q.Y, q.Z);

    if (i < n - 1) {
      p2.X = p[i + 1].X - q.X;
      p2.Y = p[i + 1].Y - q.Y;
      p2.Z = p[i + 1].Z - q.Z;
    } else {
      p2.X = p[0].X - q.X;
      p2.Y = p[0].Y - q.Y;
      p2.Z = p[0].Z - q.Z;
    }

    double m1 = MODULUS(p1);
    double m2 = MODULUS(p2);
    // printf("m1: %lg, m2: %lg, m1*m2: %lg", m1, m2, m1*m2);

    if (m1 * m2 <= 1.0e-12) {
      // vetors of 1 micron - we may need to reduce further
      return (neBEMtwopi); /* We are on a node, consider this inside */
    }
    double costheta = (p1.X * p2.X + p1.Y * p2.Y + p1.Z * p2.Z) / (m1 * m2);

    /*
    double oldtheta = theta;
    theta = acos(costheta);
    // printf("n: %d, i: %d, theta: %lg\n", n, i, neBEMrtod*theta);
    if (Sign(theta) != Sign(oldtheta)) {
      // polygon either non-covex, or the point is outside the polygon
      return(0.0);  // absurd value implying outside polygon
    }
    */
    anglesum += acos(costheta);
    // printf("n: %d, i: %d, anglesum: %lg %lg\n", n, i, anglesum,
    // neBEMrtod*anglesum);
  }

  return (anglesum);
}  // neBEMChkInPoly

#ifdef __cplusplus
}  // namespace
#endif<|MERGE_RESOLUTION|>--- conflicted
+++ resolved
@@ -18,15 +18,12 @@
 #include <sys/stat.h>  // use of stat function
 #ifndef _WIN32
 #include <unistd.h>
-<<<<<<< HEAD
 #else
 #define sleep _sleep
 #define stat _stat
 #endif
 
 #include <float.h>
-=======
->>>>>>> be101096
 
 #ifdef __cplusplus
 #include <vector>
