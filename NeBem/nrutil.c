#include <stddef.h>
#include <stdio.h>
#include <stdlib.h>

#include "NR.h"

#define NR_END 1
#define FREE_ARG char *

#ifdef __cplusplus
namespace neBEM {
#endif

void nrerror(const char error_text[])
/* Numerical Recipes standard error handler */
{
  fprintf(stderr, " run_time error......\n");
  fprintf(stderr, "%s\n", error_text);
  fprintf(stderr, ".....now exiting to system.....\n");
  exit(1);
}

float *fvector(long nl, long nh)
/* allocate a float vector with subscript range v[nl...nh] */
{
  float *v;

  v = (float *)malloc((size_t)((nh - nl + 1 + NR_END) * sizeof(float)));
  if (!v) nrerror("allocation failure in vector()");
  return v - nl + NR_END;
}

int *ivector(long nl, long nh)
/* allocate a int vector with subscript range v[nl...nh] */
{
  int *v;

  v = (int *)malloc((size_t)((nh - nl + 1 + NR_END) * sizeof(int)));
  if (!v) nrerror("allocation failure in ivector()");
  return v - nl + NR_END;
}

unsigned char *cvector(long nl, long nh)
/* allocate an unsigned char vector with subscript range v[nl...nh] */
{
  unsigned char *v;

  v = (unsigned char *)malloc(
      (size_t)((nh - nl + 1 + NR_END) * sizeof(unsigned char)));
  if (!v) nrerror("allocation failure in cvector()");
  return v - nl + NR_END;
}

unsigned long *lvector(long nl, long nh)
/* allocate an unsigned long vector with subscript range v[nl...nh] */
{
  unsigned long *v;

  v = (unsigned long *)malloc((size_t)((nh - nl + 1 + NR_END) * sizeof(long)));
  if (!v) nrerror("allocation failure in lvector()");
  return v - nl + NR_END;
}

double *dvector(long nl, long nh)
/* allocate a double vector with subscript range v[nl...nh] */
{
  double *v;

  v = (double *)malloc((size_t)((nh - nl + 1 + NR_END) * sizeof(double)));
  if (!v) nrerror("allocation failure in dvector()");
  return v - nl + NR_END;
}

float **fmatrix(long nrl, long nrh, long ncl, long nch)
/*allocate a float matrix with subscript range m[nrl...nrh][ncl...nch] */
{
  long i, nrow = nrh - nrl + 1, ncol = nch - ncl + 1;
  float **m;

  /* allocate pointers to rows */
  m = (float **)malloc((size_t)((nrow + NR_END) * sizeof(float *)));
  if (!m) nrerror("allocation failure 1 in matrix()");
  m += NR_END;
  m -= nrl;

  /* allocate rows and set pointers to them */
  m[nrl] = (float *)malloc((size_t)((nrow * ncol + NR_END) * sizeof(float)));
  if (!m[nrl]) nrerror("allocation failure 2 in matrix()");
  m[nrl] += NR_END;
  m[nrl] -= ncl;

  for (i = nrl + 1; i <= nrh; i++) m[i] = m[i - 1] + ncol;

  /* return pointer to array of pointer to rows */
  return m;
}

double **dmatrix(long nrl, long nrh, long ncl, long nch)
/* allocate a double with subscript range m[nrl..nrh][ncl..nch] */
{
  long i, nrow = nrh - nrl + 1, ncol = nch - ncl + 1;
  double **m;

  /* allocate pointer to row */
  m = (double **)malloc((size_t)((nrow + NR_END) * sizeof(double *)));
  if (!m) nrerror("allocation faliore 1 in matrix()");
  m += NR_END;
  m -= nrl;

  /* allocate row and set pointer to them */
  m[nrl] = (double *)malloc((size_t)((nrow * ncol + NR_END) * sizeof(double)));
  if (!m[nrl]) nrerror("allocation faliore 2 in matrix()");
  m[nrl] += NR_END;
  m[nrl] -= ncl;

  for (i = nrl + 1; i <= nrh; i++) m[i] = m[i - 1] + ncol;

  /* return pointer to array of pointer to rows */
  return m;
}

int **imatrix(long nrl, long nrh, long ncl, long nch)
/* allocate an int with subscript range m[nrl..nrh][ncl..nch] */
{
  long i, nrow = nrh - nrl + 1, ncol = nch - ncl + 1;
  int **m;

  /* allocate pointer to row */
  m = (int **)malloc((size_t)((nrow + NR_END) * sizeof(int *)));
  if (!m) nrerror("allocation faliore 1 in matrix()");
  m += NR_END;
  m -= nrl;

  /* allocate row and set pointer to them */
  m[nrl] = (int *)malloc((size_t)((nrow * ncol + NR_END) * sizeof(int)));
  if (!m[nrl]) nrerror("allocation falior 2 in matrix()");
  m[nrl] += NR_END;
  m[nrl] -= ncl;

  for (i = nrl + 1; i <= nrh; i++) m[i] = m[i - 1] + ncol;

  /* return pointer to array of pointer to rows */
  return m;
}

float **submatrix(float **a, long oldrl, long oldrh, long oldcl, long /*oldch*/,
                  long newrl, long newcl)
/* point a submatrix [newrl...][newcl...] to a [oldrl...][oldcl...] */
{
  long i, j, nrow = oldrh - oldrl + 1, ncol = oldcl - newcl;
  float **m;

  /* allocate array of pointers to rows */
  m = (float **)malloc((size_t)((nrow + NR_END) * sizeof(float *)));
  if (!m) nrerror(" allocation failure in submatrix()");
  m += NR_END;
  m -= newrl;

  /*set pointers to rows */
  for (i = oldrl, j = newrl; i <= oldrh; i++, j++) m[j] = a[i] + ncol;

  /* return pointer to array of pointers to rows */
  return m;
}

float **convert_matrix(float *a, long nrl, long nrh, long ncl, long nch)
/* allocate a float matrix m[nrl..nrh][ncl..nch] that points to the matrix
   declared in the standard C manner as a[nrow][ncol], where nrh-nrl+1 and
   ncol=nch-ncl+1. the routine should be called with the address &a[0][0]
   as the first argument. */
{
  long i, j, nrow = nrh - nrl + 1, ncol = nch - ncl + 1;
  float **m;

  /* allocate pointers to rows */
  m = (float **)malloc((size_t)((nrow + NR_END) * sizeof(float *)));
  if (!m) nrerror(" allocation failure in convert_matrix()");
  m += NR_END;
  m -= nrl;

  /*set pointers to rows */
  m[nrl] = a - ncl;
  for (i = 1, j = nrl + 1; i < nrow; i++, j++) m[j] = m[j - 1] + ncol;
  /* return pointer to array of pointers to rows */
  return m;
}

float ***f3tensor(long nrl, long nrh, long ncl, long nch, long ndl, long ndh)
/* allocate a float 3tensor with range t[nrl..nrh][ncl..nch][mdl..ndh] */
{
  long i, j, nrow = nrh - nrl + 1, ncol = nch - ncl + 1, ndep = ndh - ndl + 1;
  float ***t;

  /* allocate pointers to pointers to rows */
  t = (float ***)malloc((size_t)((nrow + NR_END) * sizeof(float **)));
  if (!t) nrerror("allocation failure 1 in f3tensor()");
  t += NR_END;
  t -= nrl;

  /* allocate pointers to rows and set pointers to them */
  t[nrl] = (float **)malloc((size_t)((nrow * ncol + NR_END) * sizeof(float *)));
  if (!t[nrl]) nrerror("allocation failure 2 in f3tensor()");
  t[nrl] += NR_END;
  t[nrl] -= ncl;

  /* allocate rows and set pointers to them */
  t[nrl][ncl] =
      (float *)malloc((size_t)((nrow * ncol * ndep + NR_END) * sizeof(float)));
  if (!t[nrl][ncl]) nrerror("allocation failure 3 in f3tensor()");
  t[nrl][ncl] += NR_END;
  t[nrl][ncl] -= ndl;

  for (j = ncl + 1; j <= nch; j++) t[nrl][j] = t[nrl][j - 1] + ndep;
  for (i = nrl + 1; i <= nrh; i++) {
    t[i] = t[i - 1] + ncol;
    t[i][ncl] = t[i - 1][ncl] + ncol * ndep;
    for (j = ncl + 1; j <= nch; j++) t[i][j] = t[i][j - 1] + ndep;
  }
  /* return pointer to array of pointers to rows */
  return t;
}

double ***d3tensor(long nrl, long nrh, long ncl, long nch, long ndl, long ndh)

/* allocate a double 3tensor with range t[nrl..nrh][ncl..nch][mdl..ndh] */
{
  long i, j, nrow = nrh - nrl + 1, ncol = nch - ncl + 1, ndep = ndh - ndl + 1;
  double ***t;

  /* allocate pointers to pointers to rows */
  t = (double ***)malloc((size_t)((nrow + NR_END) * sizeof(double **)));
  if (!t) nrerror("allocation failure 1 in d3tensor()");
  t += NR_END;
  t -= nrl;

  /* allocate pointers to rows and set pointers to them */
  t[nrl] =
      (double **)malloc((size_t)((nrow * ncol + NR_END) * sizeof(double *)));
  if (!t[nrl]) nrerror("allocation failure 2 in d3tensor()");
  t[nrl] += NR_END;
  t[nrl] -= ncl;

  /* allocate rows and set pointers to them */
  t[nrl][ncl] = (double *)malloc(
      (size_t)((nrow * ncol * ndep + NR_END) * sizeof(double)));
  if (!t[nrl][ncl]) nrerror("allocation failure 3 in d3tensor()");
  t[nrl][ncl] += NR_END;
  t[nrl][ncl] -= ndl;

  for (j = ncl + 1; j <= nch; j++) t[nrl][j] = t[nrl][j - 1] + ndep;
  for (i = nrl + 1; i <= nrh; i++) {
    t[i] = t[i - 1] + ncol;
    t[i][ncl] = t[i - 1][ncl] + ncol * ndep;
    for (j = ncl + 1; j <= nch; j++) t[i][j] = t[i][j - 1] + ndep;
  }
  /* return pointer to array of pointers to rows */
  return t;
}

// from f4tensor.txt
double ****d4tensor(long nrl, long nrh, long ncl, long nch, long ndl, long ndh,
                    long nwl, long nwh)
// allocate a double 4tensor with range
// t[nrl..nrh][ncl..nch][ndl..ndh][nwl..nwh]
{
  long i, j, k, nrow = nrh - nrl + 1, ncol = nch - ncl + 1,
                ndep = ndh - ndl + 1, nwid = nwh - nwl + 1;
  double ****t;

  // allocate pointers to pointers to pointers to rows
  t = (double ****)malloc((size_t)((nrow + NR_END) * sizeof(double ***)));
  if (!t) nrerror("allocation failure 1 in d4tensor()");
  t += NR_END;
  t -= nrl;

  // allocate pointers to pointers to rows and set pointers to them
  t[nrl] =
      (double ***)malloc((size_t)((nrow * ncol + NR_END) * sizeof(double **)));
  if (!t[nrl]) nrerror("allocation failure 2 in d4tensor()");
  t[nrl] += NR_END;
  t[nrl] -= ncl;

  // allocate pointers to rows and set pointers to them
  t[nrl][ncl] = (double **)malloc(
      (size_t)((nrow * ncol * ndep + NR_END) * sizeof(double *)));
  if (!t[nrl][ncl]) nrerror("allocation failure 3 in d4tensor()");
  t[nrl][ncl] += NR_END;
  t[nrl][ncl] -= ndl;

  // allocate rows and set pointers to them
  t[nrl][ncl][ndl] = (double *)malloc(
      (size_t)((nrow * ncol * ndep * nwid + NR_END) * sizeof(double)));
  if (!t[nrl][ncl][ndl]) nrerror("allocation failure 4 in d4tensor()");
  t[nrl][ncl][ndl] += NR_END;
  t[nrl][ncl][ndl] -= nwl;

  for (i = nrl; i <= nrh; i++) {
    if (i > nrl) {
      t[i] = t[i - 1] + ncol;
      t[i][ncl] = t[i - 1][ncl] + ncol * ndep;
      t[i][ncl][ndl] = t[i - 1][ncl][ndl] + ncol * ndep * nwid;
    }
    for (j = ncl; j <= nch; j++) {
      if (j > ncl) {
        t[i][j] = t[i][j - 1] + ndep;
        t[i][j][ndl] = t[i][j - 1][ndl] + ndep * nwid;
      }

      for (k = ndl; k <= ndh; k++) {
        if (k > ndl) t[i][j][k] = t[i][j][k - 1] + nwid;
      }
    }
  }

  // return pointer to pointer to array of pointers to rows
  return t;
}

/* from f4tensor2.c - inability to start from non-zero index
double ****d4tensor(int nrl, int nrh, int ncl, int nch, int ndl, int ndh, int
nsl, int nsh)
// for example:  d4tensor(0,NX-1,0,NY-1,0,NZ-1,0,NS)
// allocate a double 3tensor with range t[nrl..nrh][ncl..nch][ndl..ndh]
{
        int i,j,k,nrow=nrh-nrl+1,ncol=nch-ncl+1,ndep=ndh-ndl+1,nsext=nsh-nsl+1;
        double ****tt;

        // allocate pointers to pointers to rows
        tt=(double ****) malloc((size_t)((nrow)*sizeof(double***)));
        if (!tt) nrerror("allocation failure 1 in d4tensor()");
        tt -= nrl;

        // allocate pointers to rows and set pointers to them
        tt[nrl]=(double ***) malloc((size_t)((nrow*ncol)*sizeof(double**)));
        if (!tt[nrl]) nrerror("allocation failure 2 in d4tensor()");
        tt[nrl] -= ncl;

        // allocate rows and set pointers to them
        tt[nrl][ncl]=(double **)
malloc((size_t)((nrow*ncol*ndep)*sizeof(double*))); if (!tt[nrl][ncl])
nrerror("allocation failure 3 in d4tensor()"); tt[nrl][ncl] -= ndl;

        // allocate rows and set pointers to them
        tt[nrl][ncl][ndl]=(double *)
malloc((size_t)((nrow*ncol*ndep*nsext)*sizeof(double))); if (!tt[nrl][ncl][ndl])
nrerror("allocation failure 4 in d4tensor()"); tt[nrl][ncl][ndl] -= nsl;


        for(i=nrl+1;i<=nrh;i++) tt[i]=tt[i-1]+ncol;
        //////////////////////////////////////////////////////////////
        for(j=ncl+1;j<=nch;j++) tt[nrl][j]=tt[nrl][j-1]+ndep;
        for(i=nrl+1;i<=nrh;i++)
        {
                tt[i][ncl]=tt[i-1][ncl]+ncol*ndep;
        for(j=ncl+1;j<=nch;j++)
                tt[i][j]=tt[i][j-1]+ndep;
        }
           ////////////////////////////////////////////////////////////////
        for(k=ndl+1;k<=ndh;k++)  tt[nrl][ncl][k]=tt[nrl][ncl][k-1]+nsext;   //
(0;0;0~ndh).

                for(i=nrl+1;i<=nrh;i++) //  (1~nrh;0;0~ndh).
                {
              tt[i][ncl][ndl]=tt[i-1][ncl][ndl]+ncol*ndep*nsext;
                        for(k=ndl+1;k<=ndh;k++)
                          tt[i][ncl][k]=tt[i][ncl][k-1]+nsext;
                }
                for(j=ncl+1;j<=nch;j++) //   (0;1~nch;0~ndh).
                {
                  tt[nrl][j][ndl]=tt[nrl][j-1][ndl]+ndep*nsext;
                        for(k=ndl+1;k<=ndh;k++)
                          tt[nrl][j][k]=tt[nrl][j][k-1]+nsext;
                }

        for(i=nrl+1;i<=nrh;i++)                                               //
(1~nrh;1~nch;0~ndh).
        {
      tt[i][ncl][ndl]=tt[i-1][ncl][ndl]+ncol*ndep*nsext;
          for(j=ncl+1;j<=nch;j++)
          {
                  tt[i][j][ndl]=tt[i][j-1][ndl]+ndep*nsext;
                for(k=ndl+1;k<=ndh;k++)
                  tt[i][j][k]=tt[i][j][k-1]+nsext;
          }
        }
        // return pointer to array of pointers to rows
        return tt;
}


// original version
double ****d4tensor(long nrl, long nrh, long ncl, long nch, long ndl, long
ndh,long nd4l,long nd4h)

// allocate a double d4tensor with range
t[nrl..nrh][ncl..nch][ndl..ndh][nd4l..nd4h]
{
   long i, j, k, nrow=nrh-nrl+1, ncol=nch-ncl+1,
ndep=ndh-ndl+1,nd4th=nd4h-nd4l+1; double ****t;

   // allocate pointers to pointers to pointers to rows
   t=(double ****) malloc((size_t)((nrow+NR_END)*sizeof(double***)));
   if(!t) nrerror("allocation failure 1 in d4tensor()");
   t += NR_END;
   t -= nrl;

   // allocate pointers to pointers to rows and set pointers to them
   t[nrl]=(double ***) malloc((size_t)((nrow*ncol+NR_END)*sizeof(double**)));
   if(!t[nrl]) nrerror("allocation failure 2 in d4tensor()");
   t[nrl] += NR_END;
   t[nrl] -= ncl;

   // allocate pointers to rows and set pointers to them
   t[nrl][ncl]=(double **)
malloc((size_t)((nrow*ncol*ndep+NR_END)*sizeof(double*))); if(!t[nrl][ncl])
nrerror("allocation failure 3 in d4tensor()"); t[nrl][ncl] += NR_END;
   t[nrl][ncl] -= ndl;

   // allocate  rows and set pointers to them
   t[nrl][ncl][ndl]=(double *)
malloc((size_t)((nrow*ncol*ndep*nd4th+NR_END)*sizeof(double)));
   if(!t[nrl][ncl][ndl]) nrerror("allocation failure 4 in d4tensor()");
   t[nrl][ncl][ndl] += NR_END;
   t[nrl][ncl][ndl] -= nd4l;

   for(k=ndl+1; k<=ndh; k++) t[nrl][ncl][k]=t[nrl][ncl][k-1]+nd4th;
       for(j=ncl+1; j<=nch; j++)
        {
         t[nrl][j]=t[nrl][j-1]+ndep;
         t[nrl][j][ndl]=t[nrl][j-1][ndl]+ndep*nd4th;
         for(k=ndl+1; k<=ndh; k++)t[nrl][j][k]=t[nrl][j][k-1]+nd4th;
        }
     for(i=nrl+1; i<=nrh; i++)
      {
       t[i]=t[i-1]+ncol;
       t[i][ncl]=t[i-1][ncl]+ncol*ndep;
       for(j=ncl+1; j<=nch; j++)
        {
         t[i][j]=t[i][j-1]+ndep;
         t[i][j][ndl]=t[i][j-1][ndl]+ndep*nd4th;
         for(k=ndl+1; k<=ndh; k++)t[i][j][k]=t[i][j][k-1]+nd4th;
        }

      }
   // return pointer to array of pointers to rows
   return t;
}
*/

/* free a float vector  allocated with vector() */
void free_fvector(float *v, long nl, long nh) {
  free((FREE_ARG)(v + nl - NR_END));
}

/* free an int vector  allocated with vector() */
void free_ivector(int *v, long nl, long nh) {
  free((FREE_ARG)(v + nl - NR_END));
}

/* free an unsigned char vector  allocated with vector() */
void free_cvector(unsigned char *v, long nl, long nh) {
  free((FREE_ARG)(v + nl - NR_END));
}

/* free an unsigned long vector  allocated with vector() */
void free_lvector(unsigned long *v, long nl, long nh) {
  free((FREE_ARG)(v + nl - NR_END));
}

/* free a double vector  allocated with vector() */
void free_dvector(double *v, long nl, long nh) {
  free((FREE_ARG)(v + nl - NR_END));
}

/* free a float matrix allocated by matrix() */
void free_fmatrix(float **m, long nrl, long nrh, long ncl, long nch) {
  free((FREE_ARG)(m[nrl] + ncl - NR_END));
  free((FREE_ARG)(m + nrl - NR_END));
}

/* free a double matrix allocated by dmatrix() */
void free_dmatrix(double **m, long nrl, long nrh, long ncl, long nch) {
  free((FREE_ARG)(m[nrl] + ncl - NR_END));
  free((FREE_ARG)(m + nrl - NR_END));
}

/* free an int matrix allocated by imatrix() */
void free_imatrix(int **m, long nrl, long nrh, long ncl, long nch) {
  free((FREE_ARG)(m[nrl] + ncl - NR_END));
  free((FREE_ARG)(m + nrl - NR_END));
}

/* free a submatrix allocated by submatrix() */
<<<<<<< HEAD
void free_submatrix(float **b, long nrl, long nrh, long ncl, 
                    long nch) {
=======
void free_submatrix(float **b, long nrl, long /*nrh*/, long /*ncl*/,
                    long /*nch*/) {
>>>>>>> be101096
  free((FREE_ARG)(b + nrl - NR_END));
}

/* free a matrix allocated by convert_matrix() */
<<<<<<< HEAD
void free_convert_matrix(float **b, long nrl, long nrh, long ncl, 
                         long nch) {
=======
void free_convert_matrix(float **b, long nrl, long /*nrh*/, long /*ncl*/,
                         long /*nch*/) {
>>>>>>> be101096
  free((FREE_ARG)(b + nrl - NR_END));
}

/* free a f3tensor allocated by f3tensor() */
<<<<<<< HEAD
void free_f3tensor(float ***t, long nrl, long nrh, long ncl, long nch, 
                   long ndl, long ndh) {
=======
void free_f3tensor(float ***t, long nrl, long /*nrh*/, long ncl, long /*nch*/,
                   long ndl, long /*ndh*/) {
>>>>>>> be101096
  free((FREE_ARG)(t[nrl][ncl] + ndl - NR_END));
  free((FREE_ARG)(t[nrl] + ncl - NR_END));
  free((FREE_ARG)(t + nrl - NR_END));
}

/* free a d3tensor allocated by d3tensor() */
void free_d3tensor(double ***t, long nrl, long nrh, long ncl, long nch,
                   long ndl, long ndh) {
  free((FREE_ARG)(t[nrl][ncl] + ndl - NR_END));
  free((FREE_ARG)(t[nrl] + ncl - NR_END));
  free((FREE_ARG)(t + nrl - NR_END));
}

// from f4tensor.txt
/* free a double d4tensor allocated by d4tensor() */
void free_d4tensor(double ****t, long nrl, long nrh, long ncl, long nch,
                   long ndl, long ndh, long nwl, long nwh) {
  free((FREE_ARG)(t[nrl][ncl][ndl] + nwl - NR_END));
  free((FREE_ARG)(t[nrl][ncl] + ndl - NR_END));
  free((FREE_ARG)(t[nrl] + ncl - NR_END));
  free((FREE_ARG)(t + nrl - NR_END));
}

/* from f4tensor2.c - inability to start from non-zero index
void free_d4tensor(double ****tt, int nrl, int nrh, int ncl, int nch,
        int ndl, int ndh, int nsl, int nsh)
// free a double d4tensor allocated by d4tensor()
{
        free((FREE_ARG) (tt[nrl][ncl][ndl]+nsl));
        free((FREE_ARG) (tt[nrl][ncl]+ndl));
        free((FREE_ARG) (tt[nrl]+ncl));
        free((FREE_ARG) (tt+nrl));
}

// original version
void free_d4tensor(double ****t,long nrl, long nrh, long ncl, long nch,
                   long ndl, long ndh, long nd4l, long nd4h)
// free a d4tensor allocated by d4tensor()
{
   free((FREE_ARG) (t[nrl][ncl][ndl]+nd4l-NR_END));
   free((FREE_ARG) (t[nrl][ncl]+ndl-NR_END));
   free((FREE_ARG) (t[nrl]+ncl-NR_END));
   free((FREE_ARG) (t+nrl-NR_END));
}
*/

#ifdef __cplusplus
} // namespace
#endif<|MERGE_RESOLUTION|>--- conflicted
+++ resolved
@@ -143,7 +143,7 @@
   return m;
 }
 
-float **submatrix(float **a, long oldrl, long oldrh, long oldcl, long /*oldch*/,
+float **submatrix(float **a, long oldrl, long oldrh, long oldcl, long oldch,
                   long newrl, long newcl)
 /* point a submatrix [newrl...][newcl...] to a [oldrl...][oldcl...] */
 {
@@ -491,35 +491,20 @@
 }
 
 /* free a submatrix allocated by submatrix() */
-<<<<<<< HEAD
 void free_submatrix(float **b, long nrl, long nrh, long ncl, 
                     long nch) {
-=======
-void free_submatrix(float **b, long nrl, long /*nrh*/, long /*ncl*/,
-                    long /*nch*/) {
->>>>>>> be101096
   free((FREE_ARG)(b + nrl - NR_END));
 }
 
 /* free a matrix allocated by convert_matrix() */
-<<<<<<< HEAD
 void free_convert_matrix(float **b, long nrl, long nrh, long ncl, 
                          long nch) {
-=======
-void free_convert_matrix(float **b, long nrl, long /*nrh*/, long /*ncl*/,
-                         long /*nch*/) {
->>>>>>> be101096
   free((FREE_ARG)(b + nrl - NR_END));
 }
 
 /* free a f3tensor allocated by f3tensor() */
-<<<<<<< HEAD
 void free_f3tensor(float ***t, long nrl, long nrh, long ncl, long nch, 
                    long ndl, long ndh) {
-=======
-void free_f3tensor(float ***t, long nrl, long /*nrh*/, long ncl, long /*nch*/,
-                   long ndl, long /*ndh*/) {
->>>>>>> be101096
   free((FREE_ARG)(t[nrl][ncl] + ndl - NR_END));
   free((FREE_ARG)(t[nrl] + ncl - NR_END));
   free((FREE_ARG)(t + nrl - NR_END));
