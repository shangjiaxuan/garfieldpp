# Garfield++

Garfield++ is a toolkit for the detailed simulation of detectors which use gases or semi-conductors as sensitive medium. The main area of application is currently in micropattern gaseous detectors.

Garfield++ shares functionality with [Garfield](http://cern.ch/garfield). The main differences are the more up-to-date treatment of electron transport in gases and the user interface, which is derived from ROOT.

[More...](http://garfieldpp.web.cern.ch/garfieldpp/about)

## Building the project
For simplicity, we define an environment variable `$GARFIELD_HOME` 
pointing to the directory to which we cloned the repository. 
Assuming that `$GARFIELD_HOME` is your current working directory,
you can build and install Garfield++ as follows: 

    mkdir build
    cd build
    cmake [-DCMAKE_INSTALL_PREFIX=<installdir>] [-DWITH_DOCS=ON] [-DWITH_EXAMPLES=ON] <path to sources>
    make -j<number of cores on your machine>
    make install

If `CMAKE_INSTALL_PREFIX` is not provided in the configuration command, `$GARFIELD_HOME/install` will be used as installation prefix. The `WITH_DOCS` variable is optional, and should be passed if you wish to
build the Doxygen based API documentation. Please note that this requires an existing
installation of [Doxygen](http://www.doxygen.org/index.html). If CMake cannot locate
Doxygen, its install location should be added into `CMAKE_PREFIX_PATH`.
For further details please have a look at [the CMake tutorial](http://www.cmake.org/cmake-tutorial/).

## Building the documentation

The documentation of the project is based on doxygen. To build the documentation,
the project must have been configured with `Garfield_BUILD_DOCS` enabled, as
described earlier. It can then be built and installed:

    make doc
    make install

By default, this installs the documentation into `<installdir>/share/doc/HSFTEMPLATE/share/doc`.

## Running the examples

You can run the examples from the build directory (if WITH_EXAMPLES has been turned on) but you need to setup a running environment defining some variables, in particular for the HEED database.

In the following lines we use the `Gem` example (assuming that the build folder is our current working directory):
```
source setupGarfield.sh
cd Examples/Gem
./gem
```
## Building and running examples using an installed version of Garfield

Make sure that all required environment variables are set by sourcing the script `setupGarfield.sh`:
```
source $GARFIELD_HOME/install/share/Garfield/setupGarfield.sh
```

To get started, it can be useful to copy one of the examples to 
a local directory, modify it, build it against an installed version of Garfield and run it. 
```
cp -r $GARFIELD_HOME/Examples/Gem .
mkdir Gem/build; cd Gem/build
cmake ..
make
./gem
```  

## Inclusion into other projects

If you want to build your own project against Garfield, CMake may be the best option for you. Just add its location to _CMAKE_PREFIX_PATH_ and call _find_package(Garfield)_ within your CMakeLists.txt.

```
cmake_minimum_required(VERSION 3.9 FATAL_ERROR)
project(test)

if(NOT TARGET Garfield::Garfield)
  find_package(Garfield REQUIRED)
endif()

add_executable(test test.C)
<<<<<<< HEAD
target_link_libraries(test Garfield::Garfield)
=======
target_link_libraries(test Garfield)
>>>>>>> 51cea851
```

## About Windows Build:
Currently only tested 64 bit with cmake visual studio msvc + ifort 
(from [`Intel oneAPI HPC Toolkit`](https://www.intel.com/content/www/us/en/developer/tools/oneapi/hpc-toolkit-download.html), 
<<<<<<< HEAD
need registering and EULA to download), using root from public release binary, and self-compiled 
geant4 with Qt 5.15 and GDML (xerces-c installed with vcpkg).
=======
need registering and EULA to download) and msvc + gfortran (mingw binaries), using root from public release binary, 
and self-compiled geant4 with Qt 5.15 and GDML (xerces-c installed with vcpkg).

The compiled Garfield++ library have root generated header paths that loads on start, thus source directory needs to be
constant, and cannot make portable install binary. Dependency binaries can be found in the releases section (excluding Garfield.dll).
>>>>>>> 51cea851

Since the library requires large memory resources, 64 bit compilation is required. Running GEM example uses 2.1GB on typical 
machine:
![GEM example](GEM-win64.PNG)

<<<<<<< HEAD
=======
The following environment variables need to be set to run (running without the shell scripts):
```
GARFIELD_INSTALL (Where to look for gas datasets)
optional:
    HEED_DATABASE (By default a location relative to GARFIELD_INSTALL)
    G4XXXXDATA (The Geant4 data variables for datasets)
```

>>>>>>> 51cea851
### Required dependencies:
#### Root
vs2022 binary available at https://root.cern/install/all_releases/, installer version sets environment variables. 
Tested with 6.26/06, should work with all versions built with vs2022.
#### Geant4
vs2019 binary available at https://geant4.web.cern.ch/support/download, binary compatible with vs2022.
Tested with self-compiled 6.11.03 with Qt and GDML(xerces-c) using vs2022. 
Qt5.15 binary in vs2019 is compatible with vs2022 compiler.
#### gsl
`vckpg install gsl`, and just use cmake with vcpkg. Currently you need to specify the gsl and gslblas library files manually. 
Located at `<vcpkg-dir>\installed\<compiler-setting(x64-windows)>`<|MERGE_RESOLUTION|>--- conflicted
+++ resolved
@@ -75,33 +75,22 @@
 endif()
 
 add_executable(test test.C)
-<<<<<<< HEAD
 target_link_libraries(test Garfield::Garfield)
-=======
-target_link_libraries(test Garfield)
->>>>>>> 51cea851
 ```
 
 ## About Windows Build:
 Currently only tested 64 bit with cmake visual studio msvc + ifort 
 (from [`Intel oneAPI HPC Toolkit`](https://www.intel.com/content/www/us/en/developer/tools/oneapi/hpc-toolkit-download.html), 
-<<<<<<< HEAD
-need registering and EULA to download), using root from public release binary, and self-compiled 
-geant4 with Qt 5.15 and GDML (xerces-c installed with vcpkg).
-=======
 need registering and EULA to download) and msvc + gfortran (mingw binaries), using root from public release binary, 
 and self-compiled geant4 with Qt 5.15 and GDML (xerces-c installed with vcpkg).
 
 The compiled Garfield++ library have root generated header paths that loads on start, thus source directory needs to be
 constant, and cannot make portable install binary. Dependency binaries can be found in the releases section (excluding Garfield.dll).
->>>>>>> 51cea851
 
 Since the library requires large memory resources, 64 bit compilation is required. Running GEM example uses 2.1GB on typical 
 machine:
 ![GEM example](GEM-win64.PNG)
 
-<<<<<<< HEAD
-=======
 The following environment variables need to be set to run (running without the shell scripts):
 ```
 GARFIELD_INSTALL (Where to look for gas datasets)
@@ -110,7 +99,6 @@
     G4XXXXDATA (The Geant4 data variables for datasets)
 ```
 
->>>>>>> 51cea851
 ### Required dependencies:
 #### Root
 vs2022 binary available at https://root.cern/install/all_releases/, installer version sets environment variables. 
