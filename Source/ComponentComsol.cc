#include <math.h>
#include <stdlib.h>

#include <fstream>
#include <iostream>
#include <map>
#include <sstream>

#include "Garfield/ComponentComsol.hh"
#include "Garfield/KDTree.hh"

namespace {

bool ends_with(std::string s, std::string t) {
  if (!s.empty() && s.back() == '\r')
    s.pop_back();
  return s.size() >= t.size() && s.substr(s.size() - t.size(), t.size()) == t;
}

bool isComment(const std::string &line) {
  if (line.empty())
    return false;
  if (line[0] == '%')
    return true;
  return false;
}

int readInt(std::string s) {
  std::istringstream iss(s);
  int ret;
  iss >> ret;
  return ret;
}

void PrintProgress(const double f) {
  if (f < 0.)
    return;
  constexpr unsigned int width = 70;
  const unsigned int n = static_cast<unsigned int>(std::floor(width * f));
  std::string bar = "[";
  if (n < 1) {
    bar += std::string(width, ' ');
  } else if (n >= width) {
    bar += std::string(width, '=');
  } else {
    bar += std::string(n, '=') + ">" + std::string(width - n - 1, ' ');
  }
  bar += "]";
  std::cout << bar << "\r" << std::flush;
}

} // namespace

namespace Garfield {

ComponentComsol::ComponentComsol() : ComponentFieldMap("Comsol") {}

ComponentComsol::ComponentComsol(const std::string &mesh,
                                 const std::string &mplist,
                                 const std::string &field,
                                 const std::string &unit)
    : ComponentComsol() {
  Initialise(mesh, mplist, field, unit);
}

bool ComponentComsol::Initialise(const std::string &mesh,
                                 const std::string &mplist,
                                 const std::string &field,
                                 const std::string &unit) {
  Reset();

  std::vector<int> m_nodeIndices;

  // Get the conversion factor to be applied to the coordinates.
  m_unit = ScalingFactor(unit);
  if (m_unit <= 0.) {
    std::cerr << m_className << "::Initialise:\n    Unknown length unit "
              << unit << ". Will use default (m).\n";
    m_unit = 100.;
  }
  // Open the materials file.
  m_materials.clear();
  std::ifstream fmplist;
  fmplist.open(mplist.c_str(), std::ios::in);
  if (fmplist.fail()) {
    PrintCouldNotOpen("Initialise", mplist);
    return false;
  }
  unsigned int nMaterials;
  fmplist >> nMaterials;
  for (unsigned int i = 0; i < nMaterials; ++i) {
    Material material;
    material.driftmedium = false;
    material.medium = nullptr;
    material.ohm = -1;
    fmplist >> material.eps;
    m_materials.push_back(std::move(material));
  }
  if (m_materials.empty()) {
    // Add default material
    Material material;
    material.driftmedium = false;
    material.medium = nullptr;
    material.eps = material.ohm = -1;
    m_materials.push_back(std::move(material));
    nMaterials = 1;
  }
  std::map<int, int> domain2material;
  int d2msize;
  fmplist >> d2msize;
  for (int i = 0; i < d2msize; ++i) {
    int domain;
    fmplist >> domain;
    fmplist >> domain2material[domain];
  }
  fmplist.close();

  // Find lowest epsilon, check for eps = 0, set default drift medium.
  if (!SetDefaultDriftMedium())
    return false;

  m_nodes.clear();
  std::ifstream fmesh;
  fmesh.open(mesh.c_str(), std::ios::in);
  if (fmesh.fail()) {
    PrintCouldNotOpen("Initialise", mesh);
    return false;
  }

  std::string line;
  do {
    if (!std::getline(fmesh, line)) {
      std::cerr << m_className << "::Initialise:\n"
                << "    Could not read number of nodes from " << mesh << ".\n";
      fmesh.close();
      return false;
    }
  } while (!ends_with(line, "# number of mesh points") &&
           !ends_with(line, "# number of mesh vertices"));
  const int nNodes = readInt(line);
  int nInRange = 0;
  std::cout << m_className << "::Initialise: " << nNodes << " nodes.\n";
  do {
    if (!std::getline(fmesh, line)) {
      std::cerr << m_className << "::Initialise:\n"
                << "    Error parsing " << mesh << ".\n";
      fmesh.close();
      return false;
    }
  } while (line.find("# Mesh point coordinates") == std::string::npos &&
           line.find("# Mesh vertex coordinates") == std::string::npos);
  for (int i = 0; i < nNodes; ++i) {
    Node newNode;
    fmesh >> newNode.x >> newNode.y >> newNode.z;
    newNode.x *= m_unit;
    newNode.y *= m_unit;
    newNode.z *= m_unit;

    if (m_range.set) {
      m_nodesHolder.push_back(std::move(newNode));
      if (CheckInRange(newNode.x, newNode.y, newNode.z))
        nInRange++;
    } else {
      m_nodes.push_back(std::move(newNode));
    }
  }

  std::vector<Element> m_elementsHolder;
  std::vector<bool> m_elementsIndices;

  do {
    if (!std::getline(fmesh, line)) {
      std::cerr << m_className << "::Initialise:\n"
                << "    Error parsing " << mesh << ".\n";
      fmesh.close();
      return false;
    }
  } while (line.find("4 tet2 # type name") == std::string::npos);
  do {
    if (!std::getline(fmesh, line)) {
      std::cerr << m_className << "::Initialise:\n"
                << "    Error parsing " << mesh << ".\n";
      fmesh.close();
      return false;
    }
  } while (!ends_with(line, "# number of elements"));
  const int nElements = readInt(line);
  m_elements.clear();
  std::cout << m_className << "::Initialise: " << nElements << " elements.\n";
  std::getline(fmesh, line);
  // Elements 6 & 7 are swapped due to differences in COMSOL and ANSYS
  // representation
  int perm[10] = {0, 1, 2, 3, 4, 5, 7, 6, 8, 9};
  for (int i = 0; i < nElements; ++i) {
    Element newElement;
    newElement.degenerate = false;
    for (int j = 0; j < 10; ++j) {
      fmesh >> newElement.emap[perm[j]];
    }
    m_elementsHolder.push_back(std::move(newElement));
  }

  do {
    if (!std::getline(fmesh, line)) {
      std::cerr << m_className << "::Initialise:\n"
                << "    Error parsing " << mesh << ".\n";
      fmesh.close();
      return false;
    }
  } while (line.find("# Geometric entity indices") == std::string::npos);
  for (auto &element : m_elementsHolder) {
    int domain;
    fmesh >> domain;
    element.matmap = domain2material.count(domain) ? domain2material[domain]
                                                   : nMaterials - 1;
  }
  fmesh.close();

  for (auto &takeElement : m_elementsHolder) {
    if (ElementInRange(takeElement)) {
      for (int j = 0; j < 10; j++) {
        m_nodeIndices.push_back(takeElement.emap[j]);
      }
      m_elements.push_back(std::move(takeElement));
    }
  }

  if (m_range.set) {
    std::vector<int> m_nodeMap(nNodes, -1);
    // Rearange m_nodeIndices and delete duplicates
    sort(m_nodeIndices.begin(), m_nodeIndices.end());
    m_nodeIndices.erase(std::unique(m_nodeIndices.begin(), m_nodeIndices.end()),
                        m_nodeIndices.end());
    // Go over m_nodeIndices and add the corresponding m_nodesHolder node to
    // m_nodes
    for (int &i : m_nodeIndices) {
      m_nodes.push_back(m_nodesHolder[i]);
      // Update m_nodeMap to get correct node idex.
      m_nodeMap[i] = m_nodes.size() - 1;
    }
    // Go over m_elements and update the node idex using the map you just
    // created
    for (Element &takeElement : m_elements) {
      for (int j = 0; j < 10; ++j) {
        takeElement.emap[j] = m_nodeMap[takeElement.emap[j]];
        if (takeElement.emap[j] == -1) {
          return false;
        }
      }
    }
  }

  std::ifstream ffield;
  ffield.open(field.c_str(), std::ios::in);
  if (ffield.fail()) {
    PrintCouldNotOpen("Initialise", field);
    return false;
  }

  const std::string hdr1 =
      "% x                       y                        z                    "
      "    V (V)";

  const std::string hdr2 =
      "% x             y              z              V (V)";
  do {
    if (!std::getline(ffield, line)) {
      std::cerr << m_className << "::Initialise:\n"
                << "    Error parsing " << field << ".\n";
      ffield.close();
      return false;
    }
  } while (line.find(hdr1) == std::string::npos &&
           line.find(hdr2) == std::string::npos);
  std::istringstream sline(line);
  std::string token;
  sline >> token; // %
  sline >> token; // x
  sline >> token; // y
  sline >> token; // z
  sline >> token; // V
  sline >> token; // (V)
  m_wfields.clear();
  m_wfieldsOk.clear();
  while (sline >> token) {
    std::cout << m_className << "::Initialise:\n"
              << "    Reading data for weighting field " << token << ".\n";
    m_wfields.push_back(token);
    m_wfieldsOk.push_back(true);
    sline >> token; // (V)
  }
  const size_t nWeightingFields = m_wfields.size();

  const unsigned int nPrint =
      std::pow(10, static_cast<unsigned int>(
                       std::max(std::floor(std::log10(nNodes)) - 1, 1.)));
  std::cout << m_className << "::Initialise: Reading potentials.\n";
  PrintProgress(0.);
  // Build a k-d tree from the node coordinates.
  std::vector<std::vector<double>> points;
  for (const auto &node : m_nodes) {
    std::vector<double> point = {node.x, node.y, node.z};
    points.push_back(std::move(point));
  }
  KDTree kdtree(points);

  const int usedSize = m_range.set ? m_nodes.size() : nNodes;
  std::vector<bool> used(usedSize, false);
  for (int i = 0; i < nNodes; ++i) {
    double x, y, z, v;
    ffield >> x >> y >> z >> v;
    x *= m_unit;
    y *= m_unit;
    z *= m_unit;
    std::vector<double> w;
    for (size_t j = 0; j < nWeightingFields; ++j) {
      double p;
      ffield >> p;
      w.push_back(p);
    }
    const std::vector<double> pt = {x, y, z};
    std::vector<KDTreeResult> res;
    kdtree.n_nearest(pt, 1, res);
    if (res.empty()) {
      std::cerr << std::endl
                << m_className << "::Initialise:\n"
                << "    Could not find a matching mesh node for point (" << x
                << ", " << y << ", " << z << ")\n.";
      ffield.close();
      return false;
    }
    if (!CheckInRange(x, y, z) && res[0].dis > maxNodeDistance)
      continue;
    const size_t k = res[0].idx;
    used[k] = true;
    m_nodes[k].v = v;
    m_nodes[k].w = w;
    if ((i + 1) % nPrint == 0)
      PrintProgress(double(i + 1) / nNodes);
  }
  PrintProgress(1.);
  ffield.close();
  auto nMissing = std::count(used.begin(), used.end(), false);
  if (m_range.set)
    nMissing = nMissing - m_nodes.size() + nInRange;
  if (nMissing > 0) {
    std::cerr << std::endl
              << m_className << "::Initialise:\n"
              << "    Missing potentials for " << nMissing << " nodes.\n";
    // return false;
  }

  m_ready = true;
  Prepare();
  std::cout << std::endl << m_className << "::Initialise: Done.\n";
  return true;
}

bool ComponentComsol::SetWeightingField(const std::string &field,
                                        const std::string &label) {
  if (!m_ready) {
    std::cerr << m_className << "::SetWeightingField:\n"
              << "    No valid field map is present.\n"
              << "    Weighting fields cannot be added.\n";
    return false;
  }

std::cerr << m_className << "::SetWeightingField:\n"
              << "    Called.\n";

  // Open the voltage list.
  std::ifstream ffield;
  ffield.open(field.c_str(), std::ios::in);
  if (ffield.fail()) {
    PrintCouldNotOpen("SetWeightingField", field);
    return false;
  }

std::cerr << m_className << "::SetWeightingField:\n"
              << "    Check if a weighting field with the same label already exists.\n";

  // Check if a weighting field with the same label already exists.
  const size_t iw = GetOrCreateWeightingFieldIndex(label);
  if (iw + 1 != m_wfields.size()) {
    std::cout << m_className << "::SetWeightingField:\n"
              << "    Replacing existing weighting field " << label << ".\n";
  }
  m_wfieldsOk[iw] = false;

std::cerr << m_className << "::SetWeightingField:\n"
              << "    Build a k-d tree from the node coordinates.\n";

  // Build a k-d tree from the node coordinates.
  std::vector<std::vector<double>> points;
  for (const auto &node : m_nodes) {
    std::vector<double> point = {node.x, node.y, node.z};
    points.push_back(std::move(point));
  }
  KDTree kdtree(points);

  const std::string hdr = "% x             y              z              es.normE (V/m)";
  
std::cerr << m_className << "::SetWeightingField:\n"
              << "    Run over lines.\n";

  std::string line;
  do {
    if (!std::getline(ffield, line)) {
      std::cerr << m_className << "::SetWeightingField:\n"
                << "    Error parsing " << field << ".\n";
      ffield.close();
      return false;
    }
  } while (line.find(hdr) == std::string::npos);
  const int nNodes = m_nodes.size();
  for (int i = 0; i < nNodes; ++i) {
std::cerr << m_className << "::SetWeightingField:\n"
              << "    Save point "<<i<<" of "<<nNodes<<".\n";
    double x, y, z, v;
    ffield >> x >> y >> z >> v;
    x *= m_unit;
    y *= m_unit;
    z *= m_unit;
    if (!CheckInRange(x, y, z))
      continue;
    // Find the closest mesh node.
    const std::vector<double> pt = {x, y, z};
    std::vector<KDTreeResult> res;
    kdtree.n_nearest(pt, 1, res);

    if (!CheckInRange(x, y, z) && res[0].dis > maxNodeDistance)
      continue;
    if (res.empty()) {
      std::cerr << m_className << "::SetWeightingField:\n"
                << "    Could not find a matching mesh node for point (" << x
                << ", " << y << ", " << z << ")\n.";
      ffield.close();
      return false;
    }
    const size_t k = res[0].idx;
    m_nodes[k].w[iw] = v;

std::cerr << m_className << "::SetWeightingField:\n"
              << "    Mesh node for point (" << x
                << ", " << y << ", " << z << ")\n.";

std::cerr << m_className << "::SetWeightingField:\n"
              << "   Ew = " << v << ")\n.";
  }
  ffield.close();

std::cerr << m_className << "::SetWeightingField:\n"
              << "    Done.\n";

  return true;
}

<<<<<<< HEAD
=======
void ComponentComsol::ElectricField(const double x, const double y,
                                    const double z, double &ex, double &ey,
                                    double &ez, Medium *&m, int &status) {
  double v = 0.;
  ElectricField(x, y, z, ex, ey, ez, v, m, status);
}

void ComponentComsol::ElectricField(const double xin, const double yin,
                                    const double zin, double &ex, double &ey,
                                    double &ez, double &volt, Medium *&m,
                                    int &status) {
  // Copy the coordinates
  double x = xin, y = yin, z = zin;

  // Map the coordinates onto field map coordinates
  bool xmirr, ymirr, zmirr;
  double rcoordinate, rotation;
  MapCoordinates(x, y, z, xmirr, ymirr, zmirr, rcoordinate, rotation);

  // Initial values
  ex = ey = ez = volt = 0.;
  status = 0;
  m = nullptr;

  // Do not proceed if not properly initialised.
  if (!m_ready) {
    status = -10;
    PrintNotReady("ElectricField");
    return;
  }

  if (m_warning)
    PrintWarning("ElectricField");

  // Find the element that contains this point
  double t1, t2, t3, t4, jac[4][4], det;
  const int imap = FindElement13(x, y, z, t1, t2, t3, t4, jac, det);
  if (imap < 0) {
    if (m_debug) {
      std::cout << m_className << "::ElectricField:\n"
                << "    Point (" << x << ", " << y << ", " << z
                << " not in the mesh.\n";
    }
    status = -6;
    return;
  }

  const Element &element = m_elements[imap];
  if (m_debug) {
    PrintElement("ElectricField", x, y, z, t1, t2, t3, t4, element, 10);
  }
  std::array<double, 10> v;
  for (size_t i = 0; i < 10; ++i) {
    v[i] = m_nodes[element.emap[i]].v;
  }
  volt = Potential13(v, {t1, t2, t3, t4});
  Field13(v, {t1, t2, t3, t4}, jac, det, ex, ey, ez);

  // Transform field to global coordinates
  UnmapFields(ex, ey, ez, x, y, z, xmirr, ymirr, zmirr, rcoordinate, rotation);

  // Drift medium?
  if (m_debug) {
    std::cout << m_className << "::ElectricField:\n"
              << "    Material " << element.matmap << ", drift flag "
              << m_materials[element.matmap].driftmedium << "\n";
  }
  m = m_materials[element.matmap].medium;
  status = -5;
  if (m_materials[element.matmap].driftmedium) {
    if (m && m->IsDriftable()) status = 0;
  }
}

void ComponentComsol::WeightingField(const double xin, const double yin,
                                     const double zin, double &wx, double &wy,
                                     double &wz, const std::string &label) {
  // Initial values
  wx = wy = wz = 0;

  // Do not proceed if not properly initialised.
  if (!m_ready)
    return;

  // Look for the label.
  const size_t iw = GetWeightingFieldIndex(label);
  // Do not proceed if the requested weighting field does not exist.
  if (iw == m_wfields.size())
    return;
  // Check if the weighting field is properly initialised.
  if (!m_wfieldsOk[iw])
    return;

  // Copy the coordinates.
  double x = xin, y = yin, z = zin;

  // Map the coordinates onto field map coordinates
  bool xmirr, ymirr, zmirr;
  double rcoordinate, rotation;
  MapCoordinates(x, y, z, xmirr, ymirr, zmirr, rcoordinate, rotation);

  if (m_warning)
    PrintWarning("WeightingField");

  // Find the element that contains this point.
  double t1, t2, t3, t4, jac[4][4], det;
  const int imap = FindElement13(x, y, z, t1, t2, t3, t4, jac, det);
  // Check if the point is in the mesh.
  if (imap < 0)
    return;

  const Element &element = m_elements[imap];
  if (m_debug) {
    PrintElement("WeightingField", x, y, z, t1, t2, t3, t4, element, 10, iw);
  }
  std::array<double, 10> v;
  for (size_t i = 0; i < 10; ++i) {
    v[i] = m_nodes[element.emap[i]].w[iw];
  }
  Field13(v, {t1, t2, t3, t4}, jac, det, wx, wy, wz);

  // Transform field to global coordinates
  UnmapFields(wx, wy, wz, x, y, z, xmirr, ymirr, zmirr, rcoordinate, rotation);
}

double ComponentComsol::WeightingPotential(const double xin, const double yin,
                                           const double zin,
                                           const std::string &label) {
  // Do not proceed if not properly initialised.
  if (!m_ready)
    return 0.;
  if (!CheckInRange(xin, yin, zin))
    return 0.;
  // Look for the label.
  const size_t iw = GetWeightingFieldIndex(label);
  // Do not proceed if the requested weighting field does not exist.
  if (iw == m_wfields.size())
    return 0.;
  // Check if the weighting field is properly initialised.
  // if (!m_wfieldsOk[iw]) return 0.;
  // Copy the coordinates.
  double x = xin, y = yin, z = zin;

  // Map the coordinates onto field map coordinates.
  bool xmirr, ymirr, zmirr;
  double rcoordinate, rotation;
  MapCoordinates(x, y, z, xmirr, ymirr, zmirr, rcoordinate, rotation);
  if (m_warning)
    PrintWarning("WeightingPotential");

  // Find the element that contains this point.
  double t1, t2, t3, t4, jac[4][4], det;
  const int imap = FindElement13(x, y, z, t1, t2, t3, t4, jac, det);
  if (imap < 0)
    return 0.;
  const Element &element = m_elements[imap];
  if (m_debug) {
    PrintElement("WeightingPotential", x, y, z, t1, t2, t3, t4, element, 10,
                 iw);
  }
  std::array<double, 10> v;
  for (size_t i = 0; i < 10; ++i) {
    v[i] = m_nodes[element.emap[i]].w[iw];
  }
  return Potential13(v, {t1, t2, t3, t4});
}

Medium *ComponentComsol::GetMedium(const double xin, const double yin,
                                   const double zin) {
  // Copy the coordinates
  double x = xin, y = yin, z = zin;

  // Map the coordinates onto field map coordinates
  bool xmirr, ymirr, zmirr;
  double rcoordinate, rotation;
  MapCoordinates(x, y, z, xmirr, ymirr, zmirr, rcoordinate, rotation);

  // Do not proceed if not properly initialised.
  if (!m_ready) {
    PrintNotReady("GetMedium");
    return nullptr;
  }
  if (m_warning)
    PrintWarning("GetMedium");

  // Find the element that contains this point
  double t1, t2, t3, t4, jac[4][4], det;
  const int imap = FindElement13(x, y, z, t1, t2, t3, t4, jac, det);
  if (imap < 0) {
    if (m_debug) {
      std::cout << m_className << "::GetMedium:\n"
                << "    Point (" << x << ", " << y << ", " << z
                << ") not in the mesh.\n";
    }
    return nullptr;
  }
  const Element &element = m_elements[imap];
  if (element.matmap >= m_materials.size()) {
    if (m_debug) {
      std::cerr << m_className << "::GetMedium:\n"
                << "    Point (" << x << ", " << y << ", " << z
                << ") has out of range material number " << imap << ".\n";
    }
    return nullptr;
  }

  if (m_debug) {
    PrintElement("GetMedium", x, y, z, t1, t2, t3, t4, element, 10);
  }

  return m_materials[element.matmap].medium;
}

bool ComponentComsol::SetWeightingPotential(const std::string &field,
                                                   const std::string &label) {
  if (!m_ready) {
    std::cerr << m_className << "::SetWeightingPotential:\n"
              << "    No valid field map is present.\n"
              << "    Weighting fields cannot be added.\n";
    return false;
  }

  double x, y, z;

  // Open the voltage list.
  std::ifstream ffield;
  ffield.open(field.c_str(), std::ios::in);

  // Check if a weighting field with the same label already exists.
  const size_t iw = GetOrCreateWeightingFieldIndex(label);

  if (iw + 1 != m_wfields.size()) {
    std::cout << m_className << "::SetWeightingPotential:\n"
              << "    Replacing existing weighting field " << label << ".\n";
  }

  m_wfieldsOk[iw] = false; //????

  // Build a k-d tree from the node coordinates.

  std::vector<std::vector<double>> points;
  for (const auto &node : m_nodes) {
    std::vector<double> point = {node.x, node.y, node.z};
    points.push_back(std::move(point));
  }

  KDTree kdtree(points);

  std::string line;
  int Linecount = 1;
  const int nNodes = m_nodes.size();
  const unsigned int nPrint =
      std::pow(10, static_cast<unsigned int>(
                       std::max(std::floor(std::log10(nNodes)) - 1, 1.)));
  std::cout << m_className << "::SetWeightingPotential:\n"
            << "    Reading weighting potentials for " << label << ".\n";
  PrintProgress(0.);

  while (std::getline(ffield, line)) {
    // Skip empty lines.
    if (line.empty())
      continue;
    // Skip lines that are not comments.
    if (isComment(line))
      continue;

    std::vector<double> pvect;

    std::istringstream data;
    data.str(line);
    data >> x >> y >> z;
    x *= m_unit;
    y *= m_unit;
    z *= m_unit;
    if (!CheckInRange(x, y, z))
      continue;
    const std::vector<double> pt = {x, y, z};
    std::vector<KDTreeResult> res;
    kdtree.n_nearest(pt, 1, res);
    if (!CheckInRange(x, y, z) && res[0].dis > maxNodeDistance)
      continue;
    if (res.empty()) {
      std::cerr << m_className << "::SetWeightingPotential:\n"
                << "    Could not find a matching mesh node for point (" << x
                << ", " << y << ", " << z << ")\n.";
      ffield.close();
      return false;
    }

    double pholder0 = 0.;
      data >> pholder0;
      const size_t k = res[0].idx;
      m_nodes[k].w[iw] = pholder0;

    if ((Linecount + 1) % nPrint == 0)
      PrintProgress(double(Linecount + 1) / nNodes);
    Linecount++;
  }

  PrintProgress(1.);
  std::cout << std::endl
            << m_className << "::SetWeightingPotential: Done.\n";
  ffield.close();
  return true;
}

>>>>>>> 888d1510
bool ComponentComsol::SetDelayedWeightingPotential(const std::string &field,
                                                   const std::string &label) {
  if (!m_ready) {
    std::cerr << m_className << "::SetDelayedWeightingPotential:\n"
              << "    No valid field map is present.\n"
              << "    Weighting fields cannot be added.\n";
    return false;
  }

  if (!m_timeset && !GetTimeInterval(field))
    return false;

  if (!m_timeset) {
    std::cerr << m_className << "::SetDelayedWeightingPotential:\n"
              << "    No valid times slices of potential set.\n"
              << "    Please add the time slices.\n";
    return false;
  }

  const int T = m_wdtimes.size();

  double x, y, z;

  // Open the voltage list.
  std::ifstream ffield;
  ffield.open(field.c_str(), std::ios::in);

  // Check if a weighting field with the same label already exists.
  const size_t iw = GetOrCreateWeightingFieldIndex(label);

  if (iw + 1 != m_wfields.size()) {
    std::cout << m_className << "::SetDelayedWeightingPotential:\n"
              << "    Replacing existing weighting field " << label << ".\n";
  }

  m_wfieldsOk[iw] = false; //????

  // Build a k-d tree from the node coordinates.

  std::vector<std::vector<double>> points;
  for (const auto &node : m_nodes) {
    std::vector<double> point = {node.x, node.y, node.z};
    points.push_back(std::move(point));
  }

  KDTree kdtree(points);

  std::string line;
  int Linecount = 1;
  const int nNodes = m_nodes.size();
  const unsigned int nPrint =
      std::pow(10, static_cast<unsigned int>(
                       std::max(std::floor(std::log10(nNodes)) - 1, 1.)));
  std::cout << m_className << "::SetDelayedWeightingPotential:\n"
            << "    Reading weighting potentials for " << label << ".\n";
  PrintProgress(0.);

  while (std::getline(ffield, line)) {
    // Skip empty lines.
    if (line.empty())
      continue;
    // Skip lines that are not comments.
    if (isComment(line))
      continue;

    std::vector<double> pvect;

    std::istringstream data;
    data.str(line);
    data >> x >> y >> z;
    x *= m_unit;
    y *= m_unit;
    z *= m_unit;
    if (!CheckInRange(x, y, z))
      continue;
    const std::vector<double> pt = {x, y, z};
    std::vector<KDTreeResult> res;
    kdtree.n_nearest(pt, 1, res);
    if (!CheckInRange(x, y, z) && res[0].dis > maxNodeDistance)
      continue;
    if (res.empty()) {
      std::cerr << m_className << "::SetDelayedWeightingPotential:\n"
                << "    Could not find a matching mesh node for point (" << x
                << ", " << y << ", " << z << ")\n.";
      ffield.close();
      return false;
    }

    double pholder = 0.;
    double pholder0 = 0.;
    for (int i = 0; i < T; i++) {
      data >> pholder;
      if (i == 0)
        pholder0 = pholder;
      pvect.push_back(pholder - pholder0);
    }
    const size_t k = res[0].idx;
    m_nodes[k].dw[iw] = pvect;
    m_nodes[k].w[iw] = pholder0;

    if ((Linecount + 1) % nPrint == 0)
      PrintProgress(double(Linecount + 1) / nNodes);
    Linecount++;
  }

  PrintProgress(1.);
  std::cout << std::endl
            << m_className << "::SetDelayedWeightingPotential: Done.\n";
  ffield.close();
  return true;
}

double ComponentComsol::DelayedWeightingPotential(const double xin,
                                                  const double yin,
                                                  const double zin,
                                                  const double tin,
                                                  const std::string &label) {
  if (m_wdtimes.empty())
    return 0.;
  // Assume no weighting field for times outside the range of available maps.
  if (tin < m_wdtimes.front())
    return 0.;
  double t = tin;
  if (tin > m_wdtimes.back())
    t = m_wdtimes.back();

  // Do not proceed if not properly initialised.
  if (!m_ready)
    return 0.;
  // Look for the label.
  const size_t iw = GetWeightingFieldIndex(label);
  // Do not proceed if the requested weighting field does not exist.
  if (iw == m_wfields.size())
    return 0.;
  // Check if the weighting field is properly initialised.

  // Copy the coordinates.
  double x = xin, y = yin, z = zin;

  // Map the coordinates onto field map coordinates.
  bool xmirr, ymirr, zmirr;
  double rcoordinate, rotation;
  MapCoordinates(x, y, z, xmirr, ymirr, zmirr, rcoordinate, rotation);

  if (m_warning)
    PrintWarning("WeightingPotential");

  // Find the element that contains this point.
  double t1, t2, t3, t4, jac[4][4], det;
  const int imap = FindElement13(x, y, z, t1, t2, t3, t4, jac, det);
  if (imap < 0)
    return 0.;
  const Element &element = m_elements[imap];
  if (m_debug) {
    PrintElement("WeightingPotential", x, y, z, t1, t2, t3, t4, element, 10,
                 iw);
  }

  const auto it1 = std::upper_bound(m_wdtimes.cbegin(), m_wdtimes.cend(), t);
  const auto it0 = std::prev(it1);

  const double dt = t - *it0;
  const unsigned int i0 = it0 - m_wdtimes.cbegin();
  const unsigned int i1 = it1 - m_wdtimes.cbegin();
  std::array<double, 10> v0, v1;
  for (size_t i = 0; i < 10; ++i) {
    v0[i] = m_nodes[element.emap[i]].dw[iw][i0];
    v1[i] = m_nodes[element.emap[i]].dw[iw][i1];
  }
  const double dp0 = Potential13(v0, {t1, t2, t3, t4});
  const double dp1 = Potential13(v1, {t1, t2, t3, t4});

  const double f1 = dt / (*it1 - *it0);
  const double f0 = 1. - f1;

  return f0 * dp0 + f1 * dp1;
}

void ComponentComsol::SetTimeInterval(const double mint, const double maxt,
                                      const double stept) {
  std::cout << std::endl
            << m_className
            << "::SetTimeInterval: Overwriting time interval of weighting "
               "potential.\n";

  if (m_wdtimes.empty()) {
    double t = mint;
    while (t <= maxt) {
      m_wdtimes.push_back(t);
      t += stept;
    }
  }
  m_timeset = true;

  std::cout << std::endl
            << m_className
            << "::SetTimeInterval: Time of weighting potential set for t in ["
            << mint << "," << maxt << "].\n";
}

bool ComponentComsol::GetTimeInterval(const std::string &field) {
  if (!m_wdtimes.empty())
    std::cout << std::endl
              << m_className
              << "::GetTimeInterval: Overwriting time interval of weighting "
                 "potential.\n";

  std::ifstream ffield;
  ffield.open(field.c_str(), std::ios::in);

  if (ffield.fail()) {
    PrintCouldNotOpen("SetDelayedWeightingField", field);
    return false;
  }

  std::string strtime = "t=";

  std::string line;
  // Find first occurrence of "geeks"
  size_t found = 0;

  bool searching = true;
  while (std::getline(ffield, line)) {
    // Skip empty lines.
    if (line.empty())
      continue;
    // Skip lines that are not comments.
    if (line[0] == '%' && line[2] != 'x')
      continue;

    while (searching) {
      found = line.find(strtime, found + 1);

      searching = false;

      if (found != std::string::npos) {
        searching = true;

        int i = 2;

        std::string holder = "";

        while (true) {
          holder += line[found + i];
          i++;

          if (found + i == line.size())
            break;
          if (line[found + i] == ' ')
            break;
        }
        m_wdtimes.push_back(stod(holder));
      }
    }
    break;
  }

  m_timeset = true;

  std::cout << std::endl
            << m_className
            << "::GetTimeInterval: Time of weighting potential set for t in ["
            << m_wdtimes.front() << "," << m_wdtimes.back() << "].\n";

  ffield.close();

  return true;
}

} // namespace Garfield<|MERGE_RESOLUTION|>--- conflicted
+++ resolved
@@ -455,223 +455,8 @@
   return true;
 }
 
-<<<<<<< HEAD
-=======
-void ComponentComsol::ElectricField(const double x, const double y,
-                                    const double z, double &ex, double &ey,
-                                    double &ez, Medium *&m, int &status) {
-  double v = 0.;
-  ElectricField(x, y, z, ex, ey, ez, v, m, status);
-}
-
-void ComponentComsol::ElectricField(const double xin, const double yin,
-                                    const double zin, double &ex, double &ey,
-                                    double &ez, double &volt, Medium *&m,
-                                    int &status) {
-  // Copy the coordinates
-  double x = xin, y = yin, z = zin;
-
-  // Map the coordinates onto field map coordinates
-  bool xmirr, ymirr, zmirr;
-  double rcoordinate, rotation;
-  MapCoordinates(x, y, z, xmirr, ymirr, zmirr, rcoordinate, rotation);
-
-  // Initial values
-  ex = ey = ez = volt = 0.;
-  status = 0;
-  m = nullptr;
-
-  // Do not proceed if not properly initialised.
-  if (!m_ready) {
-    status = -10;
-    PrintNotReady("ElectricField");
-    return;
-  }
-
-  if (m_warning)
-    PrintWarning("ElectricField");
-
-  // Find the element that contains this point
-  double t1, t2, t3, t4, jac[4][4], det;
-  const int imap = FindElement13(x, y, z, t1, t2, t3, t4, jac, det);
-  if (imap < 0) {
-    if (m_debug) {
-      std::cout << m_className << "::ElectricField:\n"
-                << "    Point (" << x << ", " << y << ", " << z
-                << " not in the mesh.\n";
-    }
-    status = -6;
-    return;
-  }
-
-  const Element &element = m_elements[imap];
-  if (m_debug) {
-    PrintElement("ElectricField", x, y, z, t1, t2, t3, t4, element, 10);
-  }
-  std::array<double, 10> v;
-  for (size_t i = 0; i < 10; ++i) {
-    v[i] = m_nodes[element.emap[i]].v;
-  }
-  volt = Potential13(v, {t1, t2, t3, t4});
-  Field13(v, {t1, t2, t3, t4}, jac, det, ex, ey, ez);
-
-  // Transform field to global coordinates
-  UnmapFields(ex, ey, ez, x, y, z, xmirr, ymirr, zmirr, rcoordinate, rotation);
-
-  // Drift medium?
-  if (m_debug) {
-    std::cout << m_className << "::ElectricField:\n"
-              << "    Material " << element.matmap << ", drift flag "
-              << m_materials[element.matmap].driftmedium << "\n";
-  }
-  m = m_materials[element.matmap].medium;
-  status = -5;
-  if (m_materials[element.matmap].driftmedium) {
-    if (m && m->IsDriftable()) status = 0;
-  }
-}
-
-void ComponentComsol::WeightingField(const double xin, const double yin,
-                                     const double zin, double &wx, double &wy,
-                                     double &wz, const std::string &label) {
-  // Initial values
-  wx = wy = wz = 0;
-
-  // Do not proceed if not properly initialised.
-  if (!m_ready)
-    return;
-
-  // Look for the label.
-  const size_t iw = GetWeightingFieldIndex(label);
-  // Do not proceed if the requested weighting field does not exist.
-  if (iw == m_wfields.size())
-    return;
-  // Check if the weighting field is properly initialised.
-  if (!m_wfieldsOk[iw])
-    return;
-
-  // Copy the coordinates.
-  double x = xin, y = yin, z = zin;
-
-  // Map the coordinates onto field map coordinates
-  bool xmirr, ymirr, zmirr;
-  double rcoordinate, rotation;
-  MapCoordinates(x, y, z, xmirr, ymirr, zmirr, rcoordinate, rotation);
-
-  if (m_warning)
-    PrintWarning("WeightingField");
-
-  // Find the element that contains this point.
-  double t1, t2, t3, t4, jac[4][4], det;
-  const int imap = FindElement13(x, y, z, t1, t2, t3, t4, jac, det);
-  // Check if the point is in the mesh.
-  if (imap < 0)
-    return;
-
-  const Element &element = m_elements[imap];
-  if (m_debug) {
-    PrintElement("WeightingField", x, y, z, t1, t2, t3, t4, element, 10, iw);
-  }
-  std::array<double, 10> v;
-  for (size_t i = 0; i < 10; ++i) {
-    v[i] = m_nodes[element.emap[i]].w[iw];
-  }
-  Field13(v, {t1, t2, t3, t4}, jac, det, wx, wy, wz);
-
-  // Transform field to global coordinates
-  UnmapFields(wx, wy, wz, x, y, z, xmirr, ymirr, zmirr, rcoordinate, rotation);
-}
-
-double ComponentComsol::WeightingPotential(const double xin, const double yin,
-                                           const double zin,
-                                           const std::string &label) {
-  // Do not proceed if not properly initialised.
-  if (!m_ready)
-    return 0.;
-  if (!CheckInRange(xin, yin, zin))
-    return 0.;
-  // Look for the label.
-  const size_t iw = GetWeightingFieldIndex(label);
-  // Do not proceed if the requested weighting field does not exist.
-  if (iw == m_wfields.size())
-    return 0.;
-  // Check if the weighting field is properly initialised.
-  // if (!m_wfieldsOk[iw]) return 0.;
-  // Copy the coordinates.
-  double x = xin, y = yin, z = zin;
-
-  // Map the coordinates onto field map coordinates.
-  bool xmirr, ymirr, zmirr;
-  double rcoordinate, rotation;
-  MapCoordinates(x, y, z, xmirr, ymirr, zmirr, rcoordinate, rotation);
-  if (m_warning)
-    PrintWarning("WeightingPotential");
-
-  // Find the element that contains this point.
-  double t1, t2, t3, t4, jac[4][4], det;
-  const int imap = FindElement13(x, y, z, t1, t2, t3, t4, jac, det);
-  if (imap < 0)
-    return 0.;
-  const Element &element = m_elements[imap];
-  if (m_debug) {
-    PrintElement("WeightingPotential", x, y, z, t1, t2, t3, t4, element, 10,
-                 iw);
-  }
-  std::array<double, 10> v;
-  for (size_t i = 0; i < 10; ++i) {
-    v[i] = m_nodes[element.emap[i]].w[iw];
-  }
-  return Potential13(v, {t1, t2, t3, t4});
-}
-
-Medium *ComponentComsol::GetMedium(const double xin, const double yin,
-                                   const double zin) {
-  // Copy the coordinates
-  double x = xin, y = yin, z = zin;
-
-  // Map the coordinates onto field map coordinates
-  bool xmirr, ymirr, zmirr;
-  double rcoordinate, rotation;
-  MapCoordinates(x, y, z, xmirr, ymirr, zmirr, rcoordinate, rotation);
-
-  // Do not proceed if not properly initialised.
-  if (!m_ready) {
-    PrintNotReady("GetMedium");
-    return nullptr;
-  }
-  if (m_warning)
-    PrintWarning("GetMedium");
-
-  // Find the element that contains this point
-  double t1, t2, t3, t4, jac[4][4], det;
-  const int imap = FindElement13(x, y, z, t1, t2, t3, t4, jac, det);
-  if (imap < 0) {
-    if (m_debug) {
-      std::cout << m_className << "::GetMedium:\n"
-                << "    Point (" << x << ", " << y << ", " << z
-                << ") not in the mesh.\n";
-    }
-    return nullptr;
-  }
-  const Element &element = m_elements[imap];
-  if (element.matmap >= m_materials.size()) {
-    if (m_debug) {
-      std::cerr << m_className << "::GetMedium:\n"
-                << "    Point (" << x << ", " << y << ", " << z
-                << ") has out of range material number " << imap << ".\n";
-    }
-    return nullptr;
-  }
-
-  if (m_debug) {
-    PrintElement("GetMedium", x, y, z, t1, t2, t3, t4, element, 10);
-  }
-
-  return m_materials[element.matmap].medium;
-}
-
-bool ComponentComsol::SetWeightingPotential(const std::string &field,
-                                                   const std::string &label) {
+bool ComponentComsol::SetWeightingPotential(const std::string& field,
+                                            const std::string& label) {
   if (!m_ready) {
     std::cerr << m_className << "::SetWeightingPotential:\n"
               << "    No valid field map is present.\n"
@@ -706,7 +491,7 @@
   KDTree kdtree(points);
 
   std::string line;
-  int Linecount = 1;
+  int nLines = 1;
   const int nNodes = m_nodes.size();
   const unsigned int nPrint =
       std::pow(10, static_cast<unsigned int>(
@@ -717,11 +502,9 @@
 
   while (std::getline(ffield, line)) {
     // Skip empty lines.
-    if (line.empty())
-      continue;
+    if (line.empty()) continue;
     // Skip lines that are not comments.
-    if (isComment(line))
-      continue;
+    if (isComment(line)) continue;
 
     std::vector<double> pvect;
 
@@ -731,13 +514,13 @@
     x *= m_unit;
     y *= m_unit;
     z *= m_unit;
-    if (!CheckInRange(x, y, z))
-      continue;
+    if (!CheckInRange(x, y, z)) continue;
     const std::vector<double> pt = {x, y, z};
     std::vector<KDTreeResult> res;
     kdtree.n_nearest(pt, 1, res);
-    if (!CheckInRange(x, y, z) && res[0].dis > maxNodeDistance)
+    if (!CheckInRange(x, y, z) && res[0].dis > maxNodeDistance) {
       continue;
+    } 
     if (res.empty()) {
       std::cerr << m_className << "::SetWeightingPotential:\n"
                 << "    Could not find a matching mesh node for point (" << x
@@ -746,14 +529,15 @@
       return false;
     }
 
-    double pholder0 = 0.;
-      data >> pholder0;
-      const size_t k = res[0].idx;
-      m_nodes[k].w[iw] = pholder0;
-
-    if ((Linecount + 1) % nPrint == 0)
-      PrintProgress(double(Linecount + 1) / nNodes);
-    Linecount++;
+    double p = 0.;
+    data >> p;
+    const size_t k = res[0].idx;
+    m_nodes[k].w[iw] = p;
+
+    if ((nLines + 1) % nPrint == 0) {
+      PrintProgress(double(nLines + 1) / nNodes);
+    }
+    nLines++;
   }
 
   PrintProgress(1.);
@@ -763,7 +547,6 @@
   return true;
 }
 
->>>>>>> 888d1510
 bool ComponentComsol::SetDelayedWeightingPotential(const std::string &field,
                                                    const std::string &label) {
   if (!m_ready) {
@@ -812,7 +595,7 @@
   KDTree kdtree(points);
 
   std::string line;
-  int Linecount = 1;
+  int nLines = 1;
   const int nNodes = m_nodes.size();
   const unsigned int nPrint =
       std::pow(10, static_cast<unsigned int>(
@@ -823,11 +606,9 @@
 
   while (std::getline(ffield, line)) {
     // Skip empty lines.
-    if (line.empty())
-      continue;
+    if (line.empty()) continue;
     // Skip lines that are not comments.
-    if (isComment(line))
-      continue;
+    if (isComment(line)) continue;
 
     std::vector<double> pvect;
 
@@ -837,13 +618,13 @@
     x *= m_unit;
     y *= m_unit;
     z *= m_unit;
-    if (!CheckInRange(x, y, z))
-      continue;
+    if (!CheckInRange(x, y, z)) continue;
     const std::vector<double> pt = {x, y, z};
     std::vector<KDTreeResult> res;
     kdtree.n_nearest(pt, 1, res);
-    if (!CheckInRange(x, y, z) && res[0].dis > maxNodeDistance)
+    if (!CheckInRange(x, y, z) && res[0].dis > maxNodeDistance) {
       continue;
+    }
     if (res.empty()) {
       std::cerr << m_className << "::SetDelayedWeightingPotential:\n"
                 << "    Could not find a matching mesh node for point (" << x
@@ -852,21 +633,21 @@
       return false;
     }
 
-    double pholder = 0.;
-    double pholder0 = 0.;
+    double p = 0.;
+    double p0 = 0.;
     for (int i = 0; i < T; i++) {
-      data >> pholder;
-      if (i == 0)
-        pholder0 = pholder;
-      pvect.push_back(pholder - pholder0);
+      data >> p;
+      if (i == 0) p0 = p;
+      pvect.push_back(p - p0);
     }
     const size_t k = res[0].idx;
     m_nodes[k].dw[iw] = pvect;
-    m_nodes[k].w[iw] = pholder0;
-
-    if ((Linecount + 1) % nPrint == 0)
-      PrintProgress(double(Linecount + 1) / nNodes);
-    Linecount++;
+    m_nodes[k].w[iw] = p0;
+
+    if ((nLines + 1) % nPrint == 0) {
+      PrintProgress(double(nLines + 1) / nNodes);
+    }
+    nLines++;
   }
 
   PrintProgress(1.);
@@ -880,24 +661,20 @@
                                                   const double yin,
                                                   const double zin,
                                                   const double tin,
-                                                  const std::string &label) {
-  if (m_wdtimes.empty())
-    return 0.;
+                                                  const std::string& label) {
+  if (m_wdtimes.empty()) return 0.;
   // Assume no weighting field for times outside the range of available maps.
-  if (tin < m_wdtimes.front())
-    return 0.;
+  if (tin < m_wdtimes.front()) return 0.;
   double t = tin;
   if (tin > m_wdtimes.back())
     t = m_wdtimes.back();
 
   // Do not proceed if not properly initialised.
-  if (!m_ready)
-    return 0.;
+  if (!m_ready) return 0.;
   // Look for the label.
   const size_t iw = GetWeightingFieldIndex(label);
   // Do not proceed if the requested weighting field does not exist.
-  if (iw == m_wfields.size())
-    return 0.;
+  if (iw == m_wfields.size()) return 0.;
   // Check if the weighting field is properly initialised.
 
   // Copy the coordinates.
@@ -908,14 +685,12 @@
   double rcoordinate, rotation;
   MapCoordinates(x, y, z, xmirr, ymirr, zmirr, rcoordinate, rotation);
 
-  if (m_warning)
-    PrintWarning("WeightingPotential");
+  if (m_warning) PrintWarning("WeightingPotential");
 
   // Find the element that contains this point.
   double t1, t2, t3, t4, jac[4][4], det;
   const int imap = FindElement13(x, y, z, t1, t2, t3, t4, jac, det);
-  if (imap < 0)
-    return 0.;
+  if (imap < 0) return 0.;
   const Element &element = m_elements[imap];
   if (m_debug) {
     PrintElement("WeightingPotential", x, y, z, t1, t2, t3, t4, element, 10,
@@ -984,21 +759,16 @@
   std::string line;
   // Find first occurrence of "geeks"
   size_t found = 0;
-
   bool searching = true;
   while (std::getline(ffield, line)) {
     // Skip empty lines.
-    if (line.empty())
-      continue;
+    if (line.empty()) continue;
     // Skip lines that are not comments.
-    if (line[0] == '%' && line[2] != 'x')
-      continue;
+    if (line[0] == '%' && line[2] != 'x') continue;
 
     while (searching) {
       found = line.find(strtime, found + 1);
-
       searching = false;
-
       if (found != std::string::npos) {
         searching = true;
 
@@ -1010,10 +780,8 @@
           holder += line[found + i];
           i++;
 
-          if (found + i == line.size())
-            break;
-          if (line[found + i] == ' ')
-            break;
+          if (found + i == line.size()) break;
+          if (line[found + i] == ' ') break;
         }
         m_wdtimes.push_back(stod(holder));
       }
