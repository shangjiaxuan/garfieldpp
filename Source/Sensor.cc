--- conflicted
+++ resolved
@@ -1,1758 +1,1753 @@
-#include <algorithm>
-#include <cmath>
-#include <fstream>
-#include <iomanip>
-#include <iostream>
-
-#include "Garfield/FundamentalConstants.hh"
-#include "Garfield/GarfieldConstants.hh"
-#include "Garfield/Numerics.hh"
-#include "Garfield/Random.hh"
-#include "Garfield/Sensor.hh"
-
-namespace {
-
-double Interpolate(const std::vector<double>& y, const std::vector<double>& x,
-                   const double xx, const unsigned int order) {
-  if (xx < x.front() || xx > x.back()) return 0.;
-  if (order > 1) {
-    return Garfield::Numerics::Divdif(y, x, x.size(), xx, order);
-  }
-  const auto it1 = std::upper_bound(x.cbegin(), x.cend(), xx);
-  if (it1 == x.cend()) return y.back();
-  const auto it0 = std::prev(it1);
-  const double dx = (*it1 - *it0);
-  if (dx < Garfield::Small) return y[it0 - x.cbegin()];
-  const double f = (xx - *it0) / dx;
-  return y[it0 - x.cbegin()] * (1. - f) + f * y[it1 - x.cbegin()];
-}
-
-double Trapezoid2(const std::vector<std::pair<double, double> >& f) {
-  const size_t n = f.size();
-  if (n < 2) return -1.;
-  double sum = 0.;
-  const double x0 = f[0].first;
-  const double y0 = f[0].second;
-  const double x1 = f[1].first;
-  const double y1 = f[1].second;
-  if (n == 2) {
-    sum = (x1 - x0) * (y0 * y0 + y1 * y1);
-  } else if (n == 3) {
-    const double x2 = f[2].first;
-    const double y2 = f[2].second;
-    sum = (x1 - x0) * y0 * y0 + (x2 - x0) * y1 * y1 + (x2 - x1) * y2 * y2;
-  } else {
-    sum = (x1 - x0) * y0 * y0 + (f[2].first - x0) * y1 * y1;
-    const double xm = f[n - 2].first;
-    const double ym = f[n - 2].second;
-    const double xn = f[n - 1].first;
-    const double yn = f[n - 1].second;
-    sum += (xn - f[n - 3].first) * ym * ym + (xn - xm) * yn * yn;
-    if (n > 4) {
-      for (size_t k = 2; k < n - 2; ++k) {
-        const double y = f[k].second;
-        sum += (f[k + 1].first - f[k - 1].first) * y * y;
-      }
-    }
-  }
-  return 0.5 * sum;
-}
-
-}  // namespace
-
-namespace Garfield {
-
-void Sensor::ElectricField(const double x, const double y, const double z,
-                           double& ex, double& ey, double& ez, double& v,
-                           Medium*& medium, int& status) {
-  ex = ey = ez = v = 0.;
-  status = -10;
-  medium = nullptr;
-  double fx = 0., fy = 0., fz = 0., p = 0.;
-  Medium* med = nullptr;
-  int stat = 0;
-  // Add up electric field contributions from all components.
-  for (const auto& cmp : m_components) {
-    if (!std::get<1>(cmp)) continue;
-    std::get<0>(cmp)->ElectricField(x, y, z, fx, fy, fz, p, med, stat);
-    if (status != 0) {
-      status = stat;
-      medium = med;
-    }
-    if (stat == 0) {
-      ex += fx;
-      ey += fy;
-      ez += fz;
-      v += p;
-    }
-  }
-}
-
-void Sensor::ElectricField(const double x, const double y, const double z,
-                           double& ex, double& ey, double& ez, Medium*& medium,
-                           int& status) {
-  ex = ey = ez = 0.;
-  status = -10;
-  medium = nullptr;
-  double fx = 0., fy = 0., fz = 0.;
-  Medium* med = nullptr;
-  int stat = 0;
-  // Add up electric field contributions from all components.
-  for (const auto& cmp : m_components) {
-    if (!std::get<1>(cmp)) continue;
-    std::get<0>(cmp)->ElectricField(x, y, z, fx, fy, fz, med, stat);
-    if (status != 0) {
-      status = stat;
-      medium = med;
-    }
-    if (stat == 0) {
-      ex += fx;
-      ey += fy;
-      ez += fz;
-    }
-  }
-}
-
-void Sensor::MagneticField(const double x, const double y, const double z,
-                           double& bx, double& by, double& bz, int& status) {
-  bx = by = bz = 0.;
-  double fx = 0., fy = 0., fz = 0.;
-  // Add up contributions.
-  for (const auto& cmp : m_components) {
-    if (!std::get<2>(cmp)) continue;
-    std::get<0>(cmp)->MagneticField(x, y, z, fx, fy, fz, status);
-    if (status != 0) continue;
-    bx += fx;
-    by += fy;
-    bz += fz;
-  }
-}
-
-void Sensor::WeightingField(const double x, const double y, const double z,
-                            double& wx, double& wy, double& wz,
-                            const std::string& label) {
-  wx = wy = wz = 0.;
-  // Add up field contributions from all components.
-  for (const auto& electrode : m_electrodes) {
-    if (electrode.label == label) {
-      double fx = 0., fy = 0., fz = 0.;
-      electrode.comp->WeightingField(x, y, z, fx, fy, fz, label);
-      wx += fx;
-      wy += fy;
-      wz += fz;
-    }
-  }
-}
-
-double Sensor::WeightingPotential(const double x, const double y,
-                                  const double z, const std::string& label) {
-  double v = 0.;
-  // Add up contributions from all components.
-  for (const auto& electrode : m_electrodes) {
-    if (electrode.label == label) {
-      v += std::max(electrode.comp->WeightingPotential(x, y, z, label), 0.);
-    }
-  }
-  return v;
-}
-
-<<<<<<< HEAD
-Medium* Sensor::GetMedium(const double x, const double y, const double z) {
-=======
-double Sensor::DelayedWeightingPotential(const double x, const double y,
-                                  const double z, const double t, const std::string& label) {
-  double v = 0.;
-  // Add up contributions from all components.
-  for (const auto& electrode : m_electrodes) {
-    if (electrode.label == label) {
-      v += std::max(electrode.comp->DelayedWeightingPotential(x, y, z, t, label), 0.);
-    }
-  }
-  return v;
-}
-
-bool Sensor::GetMedium(const double x, const double y, const double z,
-                       Medium*& m) {
-  m = nullptr;
->>>>>>> 888d1510
-  for (const auto& cmp : m_components) {
-    if (!std::get<1>(cmp)) continue;
-    Medium* medium = std::get<0>(cmp)->GetMedium(x, y, z);
-    if (medium) return medium;
-  }
-  return nullptr;
-}
-
-bool Sensor::SetArea() {
-  std::lock_guard<std::mutex> guard(m_mutex);
-  if (!GetBoundingBox(m_xMinUser, m_yMinUser, m_zMinUser, m_xMaxUser,
-                      m_yMaxUser, m_zMaxUser)) {
-    std::cerr << m_className << "::SetArea: Bounding box is not known.\n";
-    return false;
-  }
-
-  std::cout << m_className << "::SetArea:\n"
-            << "    " << m_xMinUser << " < x [cm] < " << m_xMaxUser << "\n"
-            << "    " << m_yMinUser << " < y [cm] < " << m_yMaxUser << "\n"
-            << "    " << m_zMinUser << " < z [cm] < " << m_zMaxUser << "\n";
-  if (std::isinf(m_xMinUser) || std::isinf(m_xMaxUser)) {
-    std::cerr << m_className << "::SetArea: Warning. Infinite x-range.\n";
-  }
-  if (std::isinf(m_yMinUser) || std::isinf(m_yMaxUser)) {
-    std::cerr << m_className << "::SetArea: Warning. Infinite y-range.\n";
-  }
-  if (std::isinf(m_zMinUser) || std::isinf(m_zMaxUser)) {
-    std::cerr << m_className << "::SetArea: Warning. Infinite z-range.\n";
-  }
-  m_hasUserArea = true;
-  return true;
-}
-
-bool Sensor::SetArea(const double xmin, const double ymin, const double zmin,
-                     const double xmax, const double ymax, const double zmax) {
-  std::lock_guard<std::mutex> guard(m_mutex);
-  if (fabs(xmax - xmin) < Small || fabs(ymax - ymin) < Small ||
-      fabs(zmax - zmin) < Small) {
-    std::cerr << m_className << "::SetArea: Invalid range.\n";
-    return false;
-  }
-
-  m_xMinUser = std::min(xmin, xmax);
-  m_yMinUser = std::min(ymin, ymax);
-  m_zMinUser = std::min(zmin, zmax);
-  m_xMaxUser = std::max(xmax, xmin);
-  m_yMaxUser = std::max(ymax, ymin);
-  m_zMaxUser = std::max(zmax, zmin);
-
-  m_hasUserArea = true;
-  return true;
-}
-
-bool Sensor::GetArea(double& xmin, double& ymin, double& zmin, double& xmax,
-                     double& ymax, double& zmax) {
-  if (m_hasUserArea) {
-    xmin = m_xMinUser;
-    ymin = m_yMinUser;
-    zmin = m_zMinUser;
-    xmax = m_xMaxUser;
-    ymax = m_yMaxUser;
-    zmax = m_zMaxUser;
-    return true;
-  }
-
-  // User area bounds are not (yet) defined.
-  // Get the bounding box of the sensor.
-  if (!SetArea()) return false;
-
-  xmin = m_xMinUser;
-  ymin = m_yMinUser;
-  zmin = m_zMinUser;
-  xmax = m_xMaxUser;
-  ymax = m_yMaxUser;
-  zmax = m_zMaxUser;
-
-  return true;
-}
-
-bool Sensor::IsInArea(const double x, const double y, const double z) {
-  if (!m_hasUserArea) {
-    if (!SetArea()) {
-      std::cerr << m_className << "::IsInArea: User area could not be set.\n";
-      return false;
-    }
-    m_hasUserArea = true;
-  }
-
-  if (x >= m_xMinUser && x <= m_xMaxUser && y >= m_yMinUser &&
-      y <= m_yMaxUser && z >= m_zMinUser && z <= m_zMaxUser) {
-    return true;
-  }
-
-  if (m_debug) {
-    std::cout << m_className << "::IsInArea: (" << x << ", " << y << ", " << z
-              << ") "
-              << " is outside.\n";
-  }
-  return false;
-}
-
-bool Sensor::IsInside(const double x, const double y, const double z) {
-  double ex = 0., ey = 0., ez = 0.;
-  Medium* medium = nullptr;
-  int status = 0;
-  ElectricField(x, y, z, ex, ey, ez, medium, status);
-  if (status != 0 || !medium) return false;
-
-  return true;
-}
-   
-bool Sensor::CrossedWire(const double x0, const double y0, const double z0,
-                         const double x1, const double y1, const double z1,
-                         double& xc, double& yc, double& zc,
-                         const bool centre, double& rc) {
-  for (const auto& cmp : m_components) {
-    if (!std::get<1>(cmp)) continue;
-    if (std::get<0>(cmp)->CrossedWire(x0, y0, z0, x1, y1, z1, xc, yc, zc,
-                                      centre, rc)) {
-      return true;
-    }
-  }
-  return false;
-}
-
-bool Sensor::InTrapRadius(const double q0, const double x0, const double y0,
-                          double z0, double& xw, double& yw, double& rw) {
-  for (const auto& cmp : m_components) {
-    if (!std::get<1>(cmp)) continue;
-    if (std::get<0>(cmp)->InTrapRadius(q0, x0, y0, z0, xw, yw, rw)) {
-      return true;
-    }
-  }
-  return false;
-}
-
-bool Sensor::CrossedPlane(const double x0, const double y0, const double z0,
-                          const double x1, const double y1, const double z1,
-                          double& xc, double& yc, double& zc) {
-  for (const auto& cmp : m_components) {
-    if (!std::get<1>(cmp)) continue;
-    if (std::get<0>(cmp)->CrossedPlane(x0, y0, z0, x1, y1, z1, xc, yc, zc)) {
-      return true;
-    }
-  }
-  return false;
-}
-
-double Sensor::IntegrateFluxLine(const double x0, const double y0,
-                                 const double z0, const double x1,
-                                 const double y1, const double z1,
-                                 const double xp, const double yp,
-                                 const double zp, const unsigned int nI,
-                                 const int isign) {
-  double q = 0.;
-  for (const auto& cmp : m_components) {
-    if (!std::get<1>(cmp)) continue;
-    q += std::get<0>(cmp)->IntegrateFluxLine(x0, y0, z0, x1, y1, z1, xp, yp, zp,
-                                             nI, isign);
-  }
-  return q;
-}
-
-void Sensor::AddComponent(Component* cmp) {
-  if (!cmp) {
-    std::cerr << m_className << "::AddComponent: Null pointer.\n";
-    return;
-  }
-
-  m_components.push_back(std::make_tuple(cmp, true, true));
-}
-
-Component* Sensor::GetComponent(const unsigned int i) {
-  if (i >= m_components.size()) {
-    std::cerr << m_className << "::GetComponent: Index out of range.\n";
-    return nullptr;
-  };
-  return std::get<0>(m_components[i]);
-}
-
-void Sensor::EnableComponent(const unsigned int i, const bool on) {
-  if (i >= m_components.size()) {
-    std::cerr << m_className << "::EnableComponent: Index out of range.\n";
-    return;
-  };
-  std::get<1>(m_components[i]) = on;
-}
-
-void Sensor::EnableMagneticField(const unsigned int i, const bool on) {
-  if (i >= m_components.size()) {
-    std::cerr << m_className << "::EnableMagneticField: Index out of range.\n";
-    return;
-  };
-  std::get<2>(m_components[i]) = on;
-}
-
-bool Sensor::HasMagneticField() const {
-
-  for (const auto& cmp : m_components) {
-   if (!std::get<1>(cmp) || !std::get<2>(cmp)) continue;
-   if (std::get<0>(cmp)->HasMagneticField()) return true;
-  }
-  return false;
-}
-
-void Sensor::AddElectrode(Component* cmp, const std::string& label) {
-  if (!cmp) {
-    std::cerr << m_className << "::AddElectrode: Null pointer.\n";
-    return;
-  }
-  for (const auto& electrode : m_electrodes) {
-    if (electrode.label == label) {
-      std::cout << m_className << "::AddElectrode:\n"
-                << "    Warning: An electrode with label \"" << label
-                << "\" exists already. Weighting fields will be summed up.\n";
-      break;
-    }
-  }
-
-  Electrode electrode;
-  electrode.comp = cmp;
-  electrode.label = label;
-  electrode.signal.assign(m_nTimeBins, 0.);
-  electrode.electronSignal.assign(m_nTimeBins, 0.);
-  electrode.ionSignal.assign(m_nTimeBins, 0.);
-  electrode.delayedSignal.assign(m_nTimeBins, 0.);
-  electrode.delayedElectronSignal.assign(m_nTimeBins, 0.);
-  electrode.delayedIonSignal.assign(m_nTimeBins, 0.);
-  m_electrodes.push_back(std::move(electrode));
-  std::cout << m_className << "::AddElectrode:\n"
-            << "    Added readout electrode \"" << label << "\".\n"
-            << "    All signals are reset.\n";
-  ClearSignal();
-}
-
-void Sensor::Clear() {
-  std::lock_guard<std::mutex> guard(m_mutex);
-  m_components.clear();
-  m_electrodes.clear();
-  m_nTimeBins = 200;
-  m_tStart = 0.;
-  m_tStep = 10.;
-  m_nEvents = 0;
-  m_hasUserArea = false;
-  m_fTransfer = nullptr;
-  m_shaper = nullptr;
-  m_fTransferTab.clear();
-  m_fTransferSq = -1.;
-  m_fTransferFFT.clear();
-}
-
-bool Sensor::GetVoltageRange(double& vmin, double& vmax) {
-  // We don't know the range yet.
-  bool set = false;
-  // Loop over the components.
-  for (const auto& cmp : m_components) {
-    if (!std::get<1>(cmp)) continue;
-    double umin = 0., umax = 0.;
-    if (!std::get<0>(cmp)->GetVoltageRange(umin, umax)) continue;
-    if (set) {
-      vmin = std::min(umin, vmin);
-      vmax = std::max(umax, vmax);
-    } else {
-      vmin = umin;
-      vmax = umax;
-      set = true;
-    }
-  }
-
-  // Warn if we still don't know the range.
-  if (!set) {
-    std::cerr << m_className << "::GetVoltageRange:\n"
-              << "    Sensor voltage range not known.\n";
-    vmin = vmax = 0.;
-    return false;
-  }
-
-  if (m_debug) {
-    std::cout << m_className << "::GetVoltageRange: " << vmin << " < V < "
-              << vmax << ".\n";
-  }
-  return true;
-}
-
-void Sensor::ClearSignal() {
-  for (auto& electrode : m_electrodes) {
-    electrode.charge = 0.;
-    electrode.signal.assign(m_nTimeBins, 0.);
-    electrode.delayedSignal.assign(m_nTimeBins, 0.);
-    electrode.electronSignal.assign(m_nTimeBins, 0.);
-    electrode.ionSignal.assign(m_nTimeBins, 0.);
-    electrode.delayedElectronSignal.assign(m_nTimeBins, 0.);
-    electrode.delayedIonSignal.assign(m_nTimeBins, 0.);
-    electrode.integrated = false;
-  }
-  m_nEvents = 0;
-}
-
-void Sensor::SetDelayedSignalTimes(const std::vector<double>& ts) {
-  if (!std::is_sorted(ts.begin(), ts.end())) {
-    std::cerr << m_className << "::SetDelayedSignalTimes:\n"
-              << "    Times are not in ascending order.\n";
-    return;
-  }
-  m_delayedSignalTimes = ts;
-}
-
-void Sensor::AddSignal(const double q, const double t0, const double t1,
-                       const double x0, const double y0, const double z0,
-                       const double x1, const double y1, const double z1,
-                       const bool integrateWeightingField,
-                       const bool useWeightingPotential) {
-  if (m_debug) std::cout << m_className << "::AddSignal: ";
-  // Get the time bin.
-  if (t0 < m_tStart) {
-    if (m_debug) std::cout << "Time " << t0 << " out of range.\n";
-    return;
-  }
-  const double dt = t1 - t0;
-  if (dt < Small) {
-    if (m_debug) std::cout << "Time step too small.\n";
-    return;
-  }
-  const double invdt = 1. / dt;
-
-  const int bin = int((t0 - m_tStart) / m_tStep);
-  // Check if the starting time is outside the range
-  if (bin < 0 || bin >= (int)m_nTimeBins) {
-    if (m_debug) std::cout << "Bin " << bin << " out of range.\n";
-    return;
-  }
-  if (m_nEvents <= 0) m_nEvents = 1;
-  const bool electron = q < 0;
-  const double dx = x1 - x0;
-  const double dy = y1 - y0;
-  const double dz = z1 - z0;
-  const double vx = dx * invdt;
-  const double vy = dy * invdt;
-  const double vz = dz * invdt;
-  if (m_debug) {
-    std::cout << "  Time: " << t0 << "\n"
-              << "  Step: " << dt << "\n"
-              << "  Charge: " << q << "\n"
-              << "  Velocity: (" << vx << ", " << vy << ", " << vz << ")\n";
-  }
-  // Locations and weights for 6-point Gaussian integration
-  constexpr size_t nG = 6;
-  auto tg = Numerics::GaussLegendreNodes6();
-  auto wg = Numerics::GaussLegendreWeights6();
-  for (auto& electrode : m_electrodes) {
-    const std::string lbl = electrode.label;
-    if (m_debug) std::cout << "  Electrode " << electrode.label << ":\n";
-    // Induced current.
-    double current = 0.;
-    if (useWeightingPotential) {
-      const double w0 = electrode.comp->WeightingPotential(x0, y0, z0, lbl);
-      const double w1 = electrode.comp->WeightingPotential(x1, y1, z1, lbl);
-      if (m_debug) {
-        std::cout << "    Weighting potentials: " << w0 << ", " << w1 << "\n";
-      }
-      if (w0 > -0.5 && w1 > -0.5) current = q * (w1 - w0) * invdt;
-    } else {
-      double wx = 0., wy = 0., wz = 0.;
-      // Calculate the weighting field for this electrode.
-      if (integrateWeightingField) {
-        for (size_t j = 0; j < nG; ++j) {
-          const double s = 0.5 * (1. + tg[j]);
-          const double x = x0 + s * dx;
-          const double y = y0 + s * dy;
-          const double z = z0 + s * dz;
-          double fx = 0., fy = 0., fz = 0.;
-          electrode.comp->WeightingField(x, y, z, fx, fy, fz, lbl);
-          wx += wg[j] * fx;
-          wy += wg[j] * fy;
-          wz += wg[j] * fz;
-        }
-        wx *= 0.5;
-        wy *= 0.5;
-        wz *= 0.5;
-      } else {
-        const double x = x0 + 0.5 * dx;
-        const double y = y0 + 0.5 * dy;
-        const double z = z0 + 0.5 * dz;
-        electrode.comp->WeightingField(x, y, z, wx, wy, wz, lbl);
-      }
-      if (m_debug) {
-        std::cout << "    Weighting field: (" << wx << ", " << wy << ", " << wz
-                  << ")\n";
-      }
-      // Calculate the induced current.
-      current = -q * (wx * vx + wy * vy + wz * vz);
-    }
-    if (m_debug) std::cout << "    Induced charge: " << current * dt << "\n";
-    double delta = m_tStart + (bin + 1) * m_tStep - t0;
-    // Check if the provided timestep extends over more than one time bin
-    if (dt > delta) {
-      FillBin(electrode, bin, current * delta, electron, false);
-      delta = dt - delta;
-      unsigned int j = 1;
-      while (delta > m_tStep && bin + j < m_nTimeBins) {
-        FillBin(electrode, bin + j, current * m_tStep, electron, false);
-        delta -= m_tStep;
-        ++j;
-      }
-      if (bin + j < m_nTimeBins) {
-        FillBin(electrode, bin + j, current * delta, electron, false);
-      }
-    } else {
-      FillBin(electrode, bin, current * dt, electron, false);
-    }
-  }
-  if (!m_delayedSignal) return;
-  if (m_delayedSignalTimes.empty()) return;
-  const size_t nd = m_delayedSignalTimes.size();
-  // Establish the points in time at which we evaluate the delayed signal.
-  std::vector<double> td(nd);
-  for (size_t i = 0; i < nd; ++i) {
-    td[i] = t0 + m_delayedSignalTimes[i];
-  }
-  // Calculate the signals for each electrode.
-  for (auto& electrode : m_electrodes) {
-    const std::string lbl = electrode.label;
-    std::vector<double> id(nd, 0.);
-    if (useWeightingPotential) {
-      // Using the weighting potential.
-      double chargeHolder = 0.;
-      double currentHolder = 0.;
-      int binHolder = 0;
-      // Loop over each time in the given vector of delayed times.
-      for (size_t i = 0; i < nd; ++i) {
-        double delayedtime = m_delayedSignalTimes[i] - t0;  // t - t0
-        if (delayedtime < 0) continue;
-        // Find bin that needs to be filled.
-        int bin2 = int((m_delayedSignalTimes[i] - m_tStart) / m_tStep);
-        // Compute induced charge
-        double dp0 = electrode.comp->DelayedWeightingPotential(
-            x0, y0, z0, delayedtime, lbl);
-        double dp1 = electrode.comp->DelayedWeightingPotential(
-            x1, y1, z1, delayedtime, lbl);
-
-        double charge = q * (dp1 - dp0);
-        // In very rare cases the result is infinity. We do not let this
-        // contribute.
-        if (std::isnan(charge)) {
-          charge = 0.;
-        }
-        // Calculate induced current based on the induced charge.
-        if (i > 0) {
-          // Time difference between previous entry.
-          double dtt = m_delayedSignalTimes[i] - m_delayedSignalTimes[i - 1];
-          // Induced current
-          double current2 = m_tStep * (charge - chargeHolder) / dtt;
-          // Fill bins
-          if (std::abs(current2) < 1e-16) current2 = 0.;
-          electrode.delayedSignal[bin2] += current2;
-          electrode.signal[bin2] += current2;
-          // Linear interpolation if the current is calculated from the induced
-          // charge of two non-subsequent bins.
-          if (binHolder > 0 && binHolder + 1 < bin2) {
-            const int diffBin = bin2 - binHolder;
-            for (int j = binHolder + 1; j < bin2; j++) {
-              electrode.delayedSignal[j] +=
-                  (j - binHolder) * (current2 - currentHolder) / diffBin +
-                  currentHolder;
-              electrode.signal[j] +=
-                  (j - binHolder) * (current2 - currentHolder) / diffBin +
-                  currentHolder;
-            }
-          }
-          currentHolder = current2;
-        }
-        // Hold information for next current calculation and interpolation.
-        binHolder = bin2;
-        chargeHolder = charge;
-      }
-    } else {
-      // Using the weighting field.
-      for (size_t i = 0; i < nd; ++i) {
-        // Integrate over the drift line segment.
-        const double step = std::min(m_delayedSignalTimes[i], dt);
-        const double scale = step / dt;
-        double sum = 0.;
-        for (size_t j = 0; j < 6; ++j) {
-          double s = 0.5 * (1. + tg[j]);
-          const double t = m_delayedSignalTimes[i] - s * step;
-          s *= scale;
-          const double x = x0 + s * dx;
-          const double y = y0 + s * dy;
-          const double z = z0 + s * dz;
-          // Calculate the delayed weighting field.
-          double wx = 0., wy = 0., wz = 0.;
-          electrode.comp->DelayedWeightingField(x, y, z, t, wx, wy, wz, lbl);
-          sum += (wx * vx + wy * vy + wz * vz) * wg[j];
-        }
-        id[i] = -q * 0.5 * sum * step;
-      }
-      FillSignal(electrode, q, td, id, m_nAvgDelayedSignal, true);
-    }
-  }
-}
-
-void Sensor::AddSignal(const double q, const std::vector<double>& ts,
-                       const std::vector<std::array<double, 3> >& xs,
-                       const std::vector<std::array<double, 3> >& vs,
-                       const std::vector<double>& ns, const int navg,
-                       const bool useWeightingPotential) {
-  // Don't do anything if there are no points on the signal.
-  if (ts.size() < 2) return;
-  if (ts.size() != xs.size() || ts.size() != vs.size()) {
-    std::cerr << m_className << "::AddSignal: Mismatch in vector size.\n";
-    return;
-  }
-  const bool aval = ns.size() == ts.size();
-  const size_t nPoints = ts.size();
-  if (m_debug) {
-    std::cout << m_className << "::AddSignal: Adding a " << nPoints
-              << "-vector (charge " << q << ").\n";
-  }
-
-  if (m_nEvents <= 0) m_nEvents = 1;
-  for (auto& electrode : m_electrodes) {
-    const std::string label = electrode.label;
-    std::vector<double> signal(nPoints, 0.);
-    for (size_t i = 0; i < nPoints; ++i) {
-      const auto& x = xs[i];
-      const auto& v = vs[i];
-      if (useWeightingPotential) {
-        const double dt = i < nPoints - 1 ? ts[i + 1] - ts[i] : 0.;
-
-        const double dx = dt * v[0];
-        const double dy = dt * v[1];
-        const double dz = dt * v[2];
-
-        const double x0 = x[0] - 0.5 * dx;
-        const double y0 = x[1] - 0.5 * dy;
-        const double z0 = x[2] - 0.5 * dz;
-
-        const double x1 = x[0] + 0.5 * dx;
-        const double y1 = x[1] + 0.5 * dy;
-        const double z1 = x[2] + 0.5 * dz;
-
-        const double w0 = electrode.comp->WeightingPotential(x0, y0, z0, label);
-        const double w1 = electrode.comp->WeightingPotential(x1, y1, z1, label);
-        if (w0 > -0.5 && w1 > -0.5) {
-          signal[i] = -q * (w1 - w0) / dt;
-          if (aval) signal[i] *= ns[i];
-        }
-      } else {
-        // Calculate the weighting field at this point.
-        double wx = 0., wy = 0., wz = 0.;
-        electrode.comp->WeightingField(x[0], x[1], x[2], wx, wy, wz, label);
-        // Calculate the induced current at this point.
-        signal[i] = -q * (v[0] * wx + v[1] * wy + v[2] * wz);
-        if (aval) signal[i] *= ns[i];
-      }
-    }
-    FillSignal(electrode, q, ts, signal, navg);
-  }
-
-  if (!m_delayedSignal) return;
-  if (m_delayedSignalTimes.empty()) return;
-  // Locations and weights for 6-point Gaussian integration
-  constexpr size_t nG = 6;
-  auto tg = Numerics::GaussLegendreNodes6();
-  auto wg = Numerics::GaussLegendreWeights6();
-
-  const size_t nd = m_delayedSignalTimes.size();
-  for (size_t k = 0; k < nPoints - 1; ++k) {
-    const double t0 = ts[k];
-    const double t1 = ts[k + 1];
-    const double dt = t1 - t0;
-    if (dt < Small) continue;
-    const auto& x0 = xs[k];
-    const auto& x1 = xs[k + 1];
-    const auto& v = vs[k];
-    std::vector<double> td(nd);
-    for (size_t i = 0; i < nd; ++i) {
-      td[i] = t0 + m_delayedSignalTimes[i];
-    }
-    // Calculate the signals for each electrode.
-    for (auto& electrode : m_electrodes) {
-      const std::string lbl = electrode.label;
-      std::vector<double> id(nd, 0.);
-      for (size_t i = 0; i < nd; ++i) {
-        // Integrate over the drift line segment.
-        const double step = std::min(m_delayedSignalTimes[i], dt);
-        const double scale = step / dt;
-        const double dx = scale * (x1[0] - x0[0]);
-        const double dy = scale * (x1[1] - x0[1]);
-        const double dz = scale * (x1[2] - x0[2]);
-        double sum = 0.;
-        for (size_t j = 0; j < nG; ++j) {
-          const double f = 0.5 * (1. + tg[j]);
-          const double t = m_delayedSignalTimes[i] - f * step;
-          // Calculate the delayed weighting field.
-          double wx = 0., wy = 0., wz = 0.;
-          electrode.comp->DelayedWeightingField(x0[0] + f * dx, x0[1] + f * dy,
-                                                x0[2] + f * dz, t, wx, wy, wz,
-                                                lbl);
-          sum += (wx * v[0] + wy * v[1] + wz * v[2]) * wg[j];
-        }
-        id[i] = -q * 0.5 * sum * step;
-      }
-      FillSignal(electrode, q, td, id, m_nAvgDelayedSignal, true);
-    }
-  }
-}
-
-void Sensor::FillSignal(Electrode& electrode, const double q,
-                        const std::vector<double>& ts,
-                        const std::vector<double>& is, const int navg,
-                        const bool delayed) {
-  const bool electron = q < 0.;
-  // Interpolation order.
-  constexpr unsigned int k = 1;
-  for (unsigned int i = 0; i < m_nTimeBins; ++i) {
-    const double t0 = m_tStart + i * m_tStep;
-    const double t1 = t0 + m_tStep;
-    if (ts.front() > t1) continue;
-    if (ts.back() < t0) break;
-    // Integration over this bin.
-    const double tmin = std::max(ts.front(), t0);
-    const double tmax = std::min(ts.back(), t1);
-    double sum = 0.;
-    if (navg <= 0) {
-      sum += (tmax - tmin) * Interpolate(is, ts, 0.5 * (tmin + tmax), k);
-    } else {
-      const double h = 0.5 * (tmax - tmin) / navg;
-      for (int j = -navg; j <= navg; ++j) {
-        const int jj = j + navg;
-        const double t = t0 + jj * h;
-        if (t < ts.front() || t > ts.back()) continue;
-        if (j == -navg || j == navg) {
-          sum += Interpolate(is, ts, t, k);
-        } else if (jj == 2 * (jj / 2)) {
-          sum += 2 * Interpolate(is, ts, t, k);
-        } else {
-          sum += 4 * Interpolate(is, ts, t, k);
-        }
-      }
-      sum *= h / 3.;
-    }
-    // Add the result to the signal.
-    FillBin(electrode, i, sum, electron, delayed);
-  }
-}
-
-void Sensor::AddInducedCharge(const double q, const double x0, const double y0,
-                              const double z0, const double x1, const double y1,
-                              const double z1) {
-  if (m_debug) std::cout << m_className << "::AddInducedCharge:\n";
-  for (auto& electrode : m_electrodes) {
-    // Calculate the weighting potential at the starting point.
-    auto cmp = electrode.comp;
-    const double w0 = cmp->WeightingPotential(x0, y0, z0, electrode.label);
-    // Calculate the weighting potential at the end point.
-    const double w1 = cmp->WeightingPotential(x1, y1, z1, electrode.label);
-    if (w0 > -0.5 && w1 > -0.5) {
-      electrode.charge += q * (w1 - w0);
-    }
-    if (m_debug) {
-      std::cout << "  Electrode " << electrode.label << ":\n"
-                << "    Weighting potential at (" << x0 << ", " << y0 << ", "
-                << z0 << "): " << w0 << "\n"
-                << "    Weighting potential at (" << x1 << ", " << y1 << ", "
-                << z1 << "): " << w1 << "\n"
-                << "    Induced charge: " << electrode.charge << "\n";
-    }
-  }
-}
-
-void Sensor::SetTimeWindow(const double tstart, const double tstep,
-                           const unsigned int nsteps) {
-  m_tStart = tstart;
-  if (tstep <= 0.) {
-    std::cerr << m_className << "::SetTimeWindow: Start time out of range.\n";
-  } else {
-    m_tStep = tstep;
-  }
-
-  if (nsteps == 0) {
-    std::cerr << m_className << "::SetTimeWindow: Invalid number of bins.\n";
-  } else {
-    m_nTimeBins = nsteps;
-  }
-
-  if (m_debug) {
-    std::cout << m_className << "::SetTimeWindow: " << m_tStart
-              << " < t [ns] < " << m_tStart + m_nTimeBins * m_tStep << "\n"
-              << "    Step size: " << m_tStep << " ns\n";
-  }
-
-  std::cout << m_className << "::SetTimeWindow: Resetting all signals.\n";
-  for (auto& electrode : m_electrodes) {
-    electrode.signal.assign(m_nTimeBins, 0.);
-    electrode.electronSignal.assign(m_nTimeBins, 0.);
-    electrode.ionSignal.assign(m_nTimeBins, 0.);
-    electrode.delayedSignal.assign(m_nTimeBins, 0.);
-    electrode.delayedElectronSignal.assign(m_nTimeBins, 0.);
-    electrode.delayedIonSignal.assign(m_nTimeBins, 0.);
-    electrode.integrated = false;
-  }
-  m_nEvents = 0;
-  // Reset the cached FFT of the transfer function
-  // because it depends on the number of time bins.
-  m_fTransferFFT.clear();
-}
-
-double Sensor::GetElectronSignal(const std::string& label,
-                                 const unsigned int bin) {
-  if (m_nEvents == 0) return 0.;
-  if (bin >= m_nTimeBins) return 0.;
-  double sig = 0.;
-  for (const auto& electrode : m_electrodes) {
-    if (electrode.label == label) sig += electrode.electronSignal[bin];
-  }
-  return ElementaryCharge * sig / (m_nEvents * m_tStep);
-}
-
-double Sensor::GetIonSignal(const std::string& label, const unsigned int bin) {
-  if (m_nEvents == 0) return 0.;
-  if (bin >= m_nTimeBins) return 0.;
-  double sig = 0.;
-  for (const auto& electrode : m_electrodes) {
-    if (electrode.label == label) sig += electrode.ionSignal[bin];
-  }
-  return ElementaryCharge * sig / (m_nEvents * m_tStep);
-}
-
-double Sensor::GetDelayedElectronSignal(const std::string& label,
-                                        const unsigned int bin) {
-  if (m_nEvents == 0) return 0.;
-  if (bin >= m_nTimeBins) return 0.;
-  double sig = 0.;
-  for (const auto& electrode : m_electrodes) {
-    if (electrode.label == label) sig += electrode.delayedElectronSignal[bin];
-  }
-  return ElementaryCharge * sig / (m_nEvents * m_tStep);
-}
-
-double Sensor::GetDelayedIonSignal(const std::string& label,
-                                   const unsigned int bin) {
-  if (m_nEvents == 0) return 0.;
-  if (bin >= m_nTimeBins) return 0.;
-  double sig = 0.;
-  for (const auto& electrode : m_electrodes) {
-    if (electrode.label == label) sig += electrode.delayedIonSignal[bin];
-  }
-  return ElementaryCharge * sig / (m_nEvents * m_tStep);
-}
-
-void Sensor::SetSignal(const std::string& label, const unsigned int bin,
-                       const double signal) {
-  if (bin >= m_nTimeBins) return;
-  if (m_nEvents == 0) m_nEvents = 1;
-  for (auto& electrode : m_electrodes) {
-    if (electrode.label == label) {
-      electrode.signal[bin] = m_nEvents * m_tStep * signal / ElementaryCharge;
-      break;
-    }
-  }
-}
-
-double Sensor::GetSignal(const std::string& label, const unsigned int bin) {
-  if (m_nEvents == 0) return 0.;
-  if (bin >= m_nTimeBins) return 0.;
-  double sig = 0.;
-  for (const auto& electrode : m_electrodes) {
-    if (electrode.label == label) sig += electrode.signal[bin];
-  }
-  return ElementaryCharge * sig / (m_nEvents * m_tStep);
-}
-
-double Sensor::GetSignal(const std::string& label, const unsigned int bin,
-                         const int comp) {
-  if (m_nEvents == 0) return 0.;
-  if (bin >= m_nTimeBins) return 0.;
-  double sig = 0.;
-  for (const auto& electrode : m_electrodes) {
-    if (electrode.label == label) {
-      switch (comp) {
-        case 1: {
-          sig += electrode.signal[bin] - electrode.delayedSignal[bin];
-          break;
-        }
-        case 2: {
-          sig += electrode.delayedSignal[bin];
-          break;
-        }
-        default:
-          sig += electrode.signal[bin];
-      }
-    }
-  }
-  return ElementaryCharge * sig / (m_nEvents * m_tStep);
-}
-
-double Sensor::GetPromptSignal(const std::string& label,
-                               const unsigned int bin) {
-  if (m_nEvents == 0) return 0.;
-  if (bin >= m_nTimeBins) return 0.;
-  double sig = 0.;
-  for (const auto& electrode : m_electrodes) {
-    if (electrode.label == label)
-      sig += electrode.signal[bin] - electrode.delayedSignal[bin];
-  }
-  return ElementaryCharge * sig / (m_nEvents * m_tStep);
-}
-
-double Sensor::GetDelayedSignal(const std::string& label,
-                                const unsigned int bin) {
-  if (m_nEvents == 0) return 0.;
-  if (bin >= m_nTimeBins) return 0.;
-  double sig = 0.;
-  for (const auto& electrode : m_electrodes) {
-    if (electrode.label == label) sig += electrode.delayedSignal[bin];
-  }
-  return ElementaryCharge * sig / (m_nEvents * m_tStep);
-}
-
-double Sensor::GetInducedCharge(const std::string& label) {
-  if (m_nEvents == 0) return 0.;
-  double charge = 0.;
-  for (const auto& electrode : m_electrodes) {
-    if (electrode.label == label) charge += electrode.charge;
-  }
-
-  return charge / m_nEvents;
-}
-
-void Sensor::SetTransferFunction(double (*f)(double t)) {
-  if (!f) {
-    std::cerr << m_className << "::SetTransferFunction: Null pointer.\n";
-    return;
-  }
-  m_fTransfer = f;
-  m_shaper = nullptr;
-  m_fTransferTab.clear();
-  m_fTransferSq = -1.;
-  m_fTransferFFT.clear();
-}
-
-void Sensor::SetTransferFunction(const std::vector<double>& times,
-                                 const std::vector<double>& values) {
-  if (times.empty() || values.empty()) {
-    std::cerr << m_className << "::SetTransferFunction: Empty vector.\n";
-    return;
-  } else if (times.size() != values.size()) {
-    std::cerr << m_className << "::SetTransferFunction:\n"
-              << "    Time and value vectors must have same size.\n";
-    return;
-  }
-  const auto n = times.size();
-  m_fTransferTab.clear();
-  for (unsigned int i = 0; i < n; ++i) {
-    m_fTransferTab.emplace_back(std::make_pair(times[i], values[i]));
-  }
-  std::sort(m_fTransferTab.begin(), m_fTransferTab.end());
-  m_fTransfer = nullptr;
-  m_shaper = nullptr;
-  m_fTransferSq = -1.;
-  m_fTransferFFT.clear();
-}
-
-void Sensor::SetTransferFunction(Shaper& shaper) {
-  m_shaper = &shaper;
-  m_fTransfer = nullptr;
-  m_fTransferTab.clear();
-  m_fTransferSq = -1.;
-  m_fTransferFFT.clear();
-}
-
-double Sensor::InterpolateTransferFunctionTable(const double t) const {
-  if (m_fTransferTab.empty()) return 0.;
-  // Don't extrapolate beyond the range defined in the table.
-  if (t < m_fTransferTab.front().first || t > m_fTransferTab.back().first) {
-    return 0.;
-  }
-  // Find the proper interval in the table.
-  const auto begin = m_fTransferTab.cbegin();
-  const auto end = m_fTransferTab.cend();
-  const auto it1 = std::upper_bound(begin, end, std::make_pair(t, 0.));
-  if (it1 == end) return 0.;
-  if (it1 == begin) return m_fTransferTab.front().second;
-  const auto it0 = std::prev(it1);
-  const double t0 = (*it0).first;
-  const double t1 = (*it1).first;
-  const double f = t0 == t1 ? 0. : (t - t0) / (t1 - t0);
-  // Linear interpolation.
-  return (*it0).second * (1. - f) + (*it1).second * f;
-}
-
-double Sensor::GetTransferFunction(const double t) {
-  if (m_fTransfer) {
-    return m_fTransfer(t);
-  } else if (m_shaper) {
-    return m_shaper->Shape(t);
-  }
-  return InterpolateTransferFunctionTable(t);
-}
-
-void Sensor::PrintTransferFunction() {
-
-  std::cout << m_className << "::PrintTransferFunction:\n";
-  if (m_fTransfer) {
-      std::cout << "    User-defined function.";
-  } else if (m_shaper) {
-    std::string shaperType = "Unknown";
-    if (m_shaper->IsUnipolar()) {
-      shaperType = "Unipolar";
-    } else if (m_shaper->IsBipolar()) {
-      shaperType = "Bipolar";
-    }
-    unsigned int n = 1;
-    double tp = 0.;
-    m_shaper->GetParameters(n, tp);
-    std::printf("    %s shaper with order %u and %5.1f ns peaking time.\n",
-                shaperType.c_str(), n, tp);
-  } else if (!m_fTransferTab.empty()) {
-    std::cout << "    Table with " << m_fTransferTab.size() << " entries.\n";
-  } else {
-    std::cout << "    No transfer function set.\n";
-    return;
-  }
-  std::cout << "      Time [ns]    Transfer function\n";
-  const double dt = m_nTimeBins * m_tStep / 10.; 
-  for (size_t i = 0; i < 10; ++i) {
-    const double t = m_tStart + (i + 0.5) * dt;
-    const double f = GetTransferFunction(t);
-    std::printf("    %10.3f      %10.5f\n", t, f);
-  }
-}
-
-bool Sensor::ConvoluteSignal(const std::string& label, const bool fft) {
-  if (!m_fTransfer && !m_shaper && m_fTransferTab.empty()) {
-    std::cerr << m_className << "::ConvoluteSignal: "
-              << "Transfer function not set.\n";
-    return false;
-  }
-  if (m_nEvents == 0) {
-    std::cerr << m_className << "::ConvoluteSignal: No signals present.\n";
-    return false;
-  }
-
-  if (fft) return ConvoluteSignalFFT(label);
-  std::vector<double> cnvTab;
-  MakeTransferFunctionTable(cnvTab);
-  // Loop over all electrodes.
-  for (auto& electrode : m_electrodes) {
-    if (label != electrode.label) continue;
-    ConvoluteSignal(electrode, cnvTab);
-    return true;
-  }
-  return false;
-}
-
-bool Sensor::ConvoluteSignals(const bool fft) {
-  if (!m_fTransfer && !m_shaper && m_fTransferTab.empty()) {
-    std::cerr << m_className << "::ConvoluteSignals: "
-              << "Transfer function not set.\n";
-    return false;
-  }
-  if (m_nEvents == 0) {
-    std::cerr << m_className << "::ConvoluteSignals: No signals present.\n";
-    return false;
-  }
-
-  if (fft) return ConvoluteSignalFFT();
-  std::vector<double> cnvTab;
-  MakeTransferFunctionTable(cnvTab);
-  // Loop over all electrodes.
-  for (auto& electrode : m_electrodes) ConvoluteSignal(electrode, cnvTab);
-  return true;
-}
-
-void Sensor::MakeTransferFunctionTable(std::vector<double>& cnvTab) {
-  // Set the range where the transfer function is valid.
-  constexpr double cnvMin = 0.;
-  constexpr double cnvMax = 1.e10;
-
-  cnvTab.assign(2 * m_nTimeBins - 1, 0.);
-  const unsigned int offset = m_nTimeBins - 1;
-  // Evaluate the transfer function.
-  for (unsigned int i = 0; i < m_nTimeBins; ++i) {
-    // Negative time part.
-    double t = (-int(i)) * m_tStep;
-    if (t < cnvMin || t > cnvMax) {
-      cnvTab[offset - i] = 0.;
-    } else {
-      cnvTab[offset - i] = GetTransferFunction(t);
-    }
-    if (i == 0) continue;
-    // Positive time part.
-    t = i * m_tStep;
-    if (t < cnvMin || t > cnvMax) {
-      cnvTab[offset + i] = 0.;
-    } else {
-      cnvTab[offset + i] = GetTransferFunction(t);
-    }
-  }
-}
-
-void Sensor::ConvoluteSignal(Electrode& electrode,
-                             const std::vector<double>& tab) {
-  // Do the convolution.
-  std::vector<double> tmpSignal(m_nTimeBins, 0.);
-  std::vector<double> tmpSignalDelayed(m_nTimeBins, 0.);
-  const unsigned int offset = m_nTimeBins - 1;
-  for (unsigned int j = 0; j < m_nTimeBins; ++j) {
-    tmpSignal[j] = tmpSignalDelayed[j] = 0.;
-    for (unsigned int k = 0; k < m_nTimeBins; ++k) {
-      tmpSignal[j] += m_tStep * tab[offset + j - k] * electrode.signal[k];
-      tmpSignalDelayed[j] +=
-          m_tStep * tab[offset + j - k] * electrode.delayedSignal[k];
-    }
-  }
-  electrode.signal.swap(tmpSignal);
-  electrode.delayedSignal.swap(tmpSignalDelayed);
-  electrode.integrated = true;
-}
-
-bool Sensor::ConvoluteSignalFFT() {
-  // Number of bins must be a power of 2.
-  const unsigned int nn = exp2(ceil(log2(m_nTimeBins)));
-
-  if (!m_cacheTransferFunction || m_fTransferFFT.size() != 2 * (nn + 1)) {
-    // (Re-)compute the FFT of the transfer function.
-    m_fTransferFFT.assign(2 * (nn + 1), 0.);
-    for (unsigned int i = 0; i < m_nTimeBins; ++i) {
-      m_fTransferFFT[2 * i + 1] = GetTransferFunction(i * m_tStep);
-    }
-    FFT(m_fTransferFFT, false, nn);
-  }
-
-  for (auto& electrode : m_electrodes) {
-    ConvoluteSignalFFT(electrode, m_fTransferFFT, nn);
-  }
-  return true;
-}
-
-bool Sensor::ConvoluteSignalFFT(const std::string& label) {
-  // Number of bins must be a power of 2.
-  const unsigned int nn = exp2(ceil(log2(m_nTimeBins)));
-
-  if (!m_cacheTransferFunction || m_fTransferFFT.size() != 2 * (nn + 1)) {
-    // (Re-)compute the FFT of the transfer function.
-    m_fTransferFFT.assign(2 * (nn + 1), 0.);
-    for (unsigned int i = 0; i < m_nTimeBins; ++i) {
-      m_fTransferFFT[2 * i + 1] = GetTransferFunction(i * m_tStep);
-    }
-    FFT(m_fTransferFFT, false, nn);
-  }
-
-  for (auto& electrode : m_electrodes) {
-    if (label != electrode.label) continue;
-    ConvoluteSignalFFT(electrode, m_fTransferFFT, nn);
-    return true;
-  }
-  return false;
-}
-
-void Sensor::ConvoluteSignalFFT(Electrode& electrode,
-                                const std::vector<double>& tab,
-                                const unsigned int nn) {
-  std::vector<double> g(2 * (nn + 1), 0.);
-  for (unsigned int i = 0; i < m_nTimeBins; ++i) {
-    g[2 * i + 1] = electrode.signal[i];
-  }
-  FFT(g, false, nn);
-  for (unsigned int i = 0; i < nn; ++i) {
-    const double fr = tab[2 * i + 1];
-    const double fi = tab[2 * i + 2];
-    const double gr = g[2 * i + 1];
-    const double gi = g[2 * i + 2];
-    g[2 * i + 1] = fr * gr - fi * gi;
-    g[2 * i + 2] = fr * gi + gr * fi;
-  }
-  FFT(g, true, nn);
-  const double scale = m_tStep / nn;
-  for (unsigned int i = 0; i < m_nTimeBins; ++i) {
-    electrode.signal[i] = scale * g[2 * i + 1];
-  }
-  electrode.integrated = true;
-}
-
-bool Sensor::IntegrateSignals() {
-  if (m_nEvents == 0) {
-    std::cerr << m_className << "::IntegrateSignals: No signals present.\n";
-    return false;
-  }
-
-  for (auto& electrode : m_electrodes) IntegrateSignal(electrode);
-  return true;
-}
-
-bool Sensor::IntegrateSignal(const std::string& label) {
-  if (m_nEvents == 0) {
-    std::cerr << m_className << "::IntegrateSignal: No signals present.\n";
-    return false;
-  }
-
-  for (auto& electrode : m_electrodes) {
-    if (label != electrode.label) continue;
-    IntegrateSignal(electrode);
-    return true;
-  }
-  std::cerr << m_className << "::IntegrateSignal: Electrode " << label
-            << " not found.\n";
-  return false;
-}
-
-void Sensor::IntegrateSignal(Electrode& electrode) {
-  for (unsigned int j = 0; j < m_nTimeBins; ++j) {
-    electrode.signal[j] *= m_tStep;
-    electrode.electronSignal[j] *= m_tStep;
-    electrode.ionSignal[j] *= m_tStep;
-    electrode.delayedSignal[j] *= m_tStep;
-    if (j > 0) {
-      electrode.signal[j] += electrode.signal[j - 1];
-      electrode.electronSignal[j] += electrode.electronSignal[j - 1];
-      electrode.ionSignal[j] += electrode.ionSignal[j - 1];
-      electrode.delayedSignal[j] += electrode.delayedSignal[j - 1];
-    }
-  }
-  electrode.integrated = true;
-}
-
-bool Sensor::IsIntegrated(const std::string& label) const {
-  for (const auto& electrode : m_electrodes) {
-    if (electrode.label == label) return electrode.integrated;
-  }
-  return false;
-}
-
-bool Sensor::DelayAndSubtractFraction(const double td, const double f) {
-  const int offset = int(td / m_tStep);
-  for (auto& electrode : m_electrodes) {
-    std::vector<double> signal1(m_nTimeBins, 0.);
-    std::vector<double> signal2(m_nTimeBins, 0.);
-    for (unsigned int j = 0; j < m_nTimeBins; ++j) {
-      signal2[j] = f * electrode.signal[j];
-      const int bin = j - offset;
-      if (bin < 0 || bin >= (int)m_nTimeBins) continue;
-      signal1[j] = electrode.signal[bin];
-    }
-    for (unsigned int j = 0; j < m_nTimeBins; ++j) {
-      electrode.signal[j] = signal1[j] - signal2[j];
-    }
-  }
-  return true;
-}
-
-void Sensor::SetNoiseFunction(double (*f)(double t)) {
-  if (!f) {
-    std::cerr << m_className << "::SetNoiseFunction: Null pointer.\n";
-    return;
-  }
-  m_fNoise = f;
-}
-
-void Sensor::AddNoise(const bool total, const bool electron, const bool ion) {
-  if (!m_fNoise) {
-    std::cerr << m_className << "::AddNoise: Noise function not set.\n";
-    return;
-  }
-  if (m_nEvents == 0) m_nEvents = 1;
-
-  for (auto& electrode : m_electrodes) {
-    double t = m_tStart + 0.5 * m_tStep;
-    for (unsigned int j = 0; j < m_nTimeBins; ++j) {
-      const double noise = m_fNoise(t);
-      if (total) electrode.signal[j] += noise;
-      if (electron) electrode.electronSignal[j] += noise;
-      if (ion) electrode.ionSignal[j] += noise;
-      t += m_tStep;
-    }
-  }
-}
-
-void Sensor::AddWhiteNoise(const std::string& label, const double enc,
-                           const bool poisson, const double q0) {
-  if (!m_fTransfer && !m_shaper && m_fTransferTab.empty()) {
-    std::cerr << m_className << "::AddWhiteNoise: Transfer function not set.\n";
-    return;
-  }
-  if (m_nEvents == 0) m_nEvents = 1;
-
-  const double f2 = TransferFunctionSq();
-  if (f2 < 0.) {
-    std::cerr << m_className << "::AddWhiteNoise:\n"
-              << "  Could not calculate transfer function integral.\n";
-    return;
-  }
-
-  if (poisson) {
-    // Frequency of random delta pulses to model noise.
-    const double nu = (enc * enc / (q0 * q0)) / f2;
-    // Average number of delta pulses.
-    const double avg = nu * m_tStep * m_nTimeBins;
-    // Sample the number of pulses.
-    for (auto& electrode : m_electrodes) {
-      if (label != electrode.label) continue;
-      const int nPulses = RndmPoisson(avg);
-      for (int j = 0; j < nPulses; ++j) {
-        const int bin = static_cast<int>(m_nTimeBins * RndmUniform());
-        electrode.signal[bin] += q0;
-      }
-      const double offset = q0 * nu * m_tStep;
-      for (unsigned int j = 0; j < m_nTimeBins; ++j) {
-        electrode.signal[j] -= offset;
-      }
-      break;
-    }
-  } else {
-    // Gaussian approximation.
-    const double sigma = enc * sqrt(m_tStep / f2);
-    for (auto& electrode : m_electrodes) {
-      if (label != electrode.label) continue;
-      for (unsigned int j = 0; j < m_nTimeBins; ++j) {
-        electrode.signal[j] += RndmGaussian(0., sigma);
-      }
-      break;
-    }
-  }
-}
-
-void Sensor::AddWhiteNoise(const double enc, const bool poisson,
-                           const double q0) {
-  if (!m_fTransfer && !m_shaper && m_fTransferTab.empty()) {
-    std::cerr << m_className << "::AddWhiteNoise: Transfer function not set.\n";
-    return;
-  }
-  if (m_nEvents == 0) m_nEvents = 1;
-
-  const double f2 = TransferFunctionSq();
-  if (f2 < 0.) {
-    std::cerr << m_className << "::AddWhiteNoise:\n"
-              << "  Could not calculate transfer function integral.\n";
-    return;
-  }
-
-  if (poisson) {
-    // Frequency of random delta pulses to model noise.
-    const double nu = (enc * enc / (q0 * q0)) / f2;
-    // Average number of delta pulses.
-    const double avg = nu * m_tStep * m_nTimeBins;
-    // Sample the number of pulses.
-    for (auto& electrode : m_electrodes) {
-      const int nPulses = RndmPoisson(avg);
-      for (int j = 0; j < nPulses; ++j) {
-        const int bin = static_cast<int>(m_nTimeBins * RndmUniform());
-        electrode.signal[bin] += q0;
-      }
-      const double offset = q0 * nu * m_tStep;
-      for (unsigned int j = 0; j < m_nTimeBins; ++j) {
-        electrode.signal[j] -= offset;
-      }
-    }
-  } else {
-    // Gaussian approximation.
-    const double sigma = enc * sqrt(m_tStep / f2);
-    for (auto& electrode : m_electrodes) {
-      for (unsigned int j = 0; j < m_nTimeBins; ++j) {
-        electrode.signal[j] += RndmGaussian(0., sigma);
-      }
-    }
-  }
-}
-
-double Sensor::TransferFunctionSq() {
-  if (m_fTransferSq >= 0.) return m_fTransferSq;
-  double integral = -1.;
-  if (m_fTransfer) {
-    std::function<double(double)> fsq = [this](double x) {
-      const double y = m_fTransfer(x);
-      return y * y;
-    };
-    constexpr double epsrel = 1.e-8;
-    double err = 0.;
-    unsigned int stat = 0;
-    Numerics::QUADPACK::qagi(fsq, 0., 1, 0., epsrel, integral, err, stat);
-  } else if (m_shaper) {
-    integral = m_shaper->TransferFuncSq();
-  } else {
-    integral = Trapezoid2(m_fTransferTab);
-  }
-  if (m_cacheTransferFunction) m_fTransferSq = integral;
-  return integral;
-}
-
-bool Sensor::ComputeThresholdCrossings(const double thr,
-                                       const std::string& label, int& n) {
-  // Reset the list of threshold crossings.
-  m_thresholdCrossings.clear();
-  m_thresholdLevel = thr;
-
-  // Set the interpolation order.
-  int iOrder = 1;
-
-  if (m_nEvents == 0) {
-    std::cerr << m_className << "::ComputeThresholdCrossings: "
-              << "No signals present.\n";
-    return false;
-  }
-  // Compute the total signal.
-  std::vector<double> signal(m_nTimeBins, 0.);
-  // Loop over the electrodes.
-  bool foundLabel = false;
-  for (const auto& electrode : m_electrodes) {
-    if (electrode.label != label) continue;
-    foundLabel = true;
-    if (!electrode.integrated) {
-      std::cerr << m_className << "::ComputeThresholdCrossings:\n    "
-                << "Warning: signal on electrode " << label
-                << " has not been integrated/convoluted.\n";
-    }
-    for (unsigned int i = 0; i < m_nTimeBins; ++i) {
-      signal[i] += electrode.signal[i];
-    }
-  }
-  if (!foundLabel) {
-    std::cerr << m_className << "::ComputeThresholdCrossings: Electrode "
-              << label << " not found.\n";
-    return false;
-  }
-  const double scale = ElementaryCharge / (m_nEvents * m_tStep);
-  for (unsigned int i = 0; i < m_nTimeBins; ++i) signal[i] *= scale;
-
-  // Establish the range.
-  const double vMin = *std::min_element(std::begin(signal), std::end(signal));
-  const double vMax = *std::max_element(std::begin(signal), std::end(signal));
-  if (m_debug) std::cout << m_className << "::ComputeThresholdCrossings:\n";
-  if (thr < vMin && thr > vMax) {
-    if (m_debug) {
-      std::cout << "    Threshold outside the range [" << vMin << ", " << vMax
-                << "]\n";
-    }
-    return true;
-  }
-
-  // Check both rising and falling edges.
-  constexpr std::array<int, 2> directions = {1, -1};
-  for (const auto dir : directions) {
-    const bool up = dir > 0;
-    if (m_debug) {
-      if (up) {
-        std::cout << "  Hunting for rising edges.\n";
-      } else {
-        std::cout << "  Hunting for falling edges.\n";
-      }
-    }
-    // Initialise the vectors.
-    std::vector<double> ts = {m_tStart + 0.5 * m_tStep};
-    std::vector<double> vs = {signal[0]};
-    // Scan the signal.
-    for (unsigned int i = 1; i < m_nTimeBins; ++i) {
-      // Compute the vector element.
-      const double tNew = m_tStart + (i + 0.5) * m_tStep;
-      const double vNew = signal[i];
-      // If still increasing or decreasing, add to the vector.
-      if ((up && vNew > vs.back()) || (!up && vNew < vs.back())) {
-        ts.push_back(tNew);
-        vs.push_back(vNew);
-        continue;
-      }
-      // Otherwise see whether we crossed the threshold level.
-      if ((vs[0] - thr) * (thr - vs.back()) >= 0. && ts.size() > 1 &&
-          ((up && vs.back() > vs[0]) || (!up && vs.back() < vs[0]))) {
-        // Compute the crossing time.
-        double tcr = Numerics::Divdif(ts, vs, ts.size(), thr, iOrder);
-        m_thresholdCrossings.emplace_back(std::make_pair(tcr, up));
-        ts = {tNew};
-        vs = {vNew};
-      } else {
-        // No crossing, simply reset the vector.
-        ts = {tNew};
-        vs = {vNew};
-      }
-    }
-    // Check the final vector.
-    if ((vs[0] - thr) * (thr - vs.back()) >= 0. && ts.size() > 1 &&
-        ((up && vs.back() > vs[0]) || (!up && vs.back() < vs[0]))) {
-      const double tcr = Numerics::Divdif(ts, vs, ts.size(), thr, iOrder);
-      m_thresholdCrossings.emplace_back(std::make_pair(tcr, up));
-    }
-  }
-  n = m_thresholdCrossings.size();
-
-  if (m_debug) {
-    std::cout << "  Found " << n << " crossings.\n";
-    if (n > 0) std::cout << "      Time  [ns]    Direction\n";
-    for (const auto& crossing : m_thresholdCrossings) {
-      std::cout << "      " << crossing.first << "      ";
-      if (crossing.second) {
-        std::cout << "rising\n";
-      } else {
-        std::cout << "falling\n";
-      }
-    }
-  }
-  // Seems to have worked.
-  return true;
-}
-
-bool Sensor::GetThresholdCrossing(const unsigned int i, double& time,
-                                  double& level, bool& rise) const {
-  level = m_thresholdLevel;
-
-  if (i >= m_thresholdCrossings.size()) {
-    std::cerr << m_className << "::GetThresholdCrossing: Index out of range.\n";
-    time = m_tStart + m_nTimeBins * m_tStep;
-    return false;
-  }
-
-  time = m_thresholdCrossings[i].first;
-  rise = m_thresholdCrossings[i].second;
-  return true;
-}
-
-bool Sensor::GetBoundingBox(double& xmin, double& ymin, double& zmin,
-                            double& xmax, double& ymax, double& zmax) {
-  // We don't know the range yet
-  bool set = false;
-  // Loop over the fields
-  double x0, y0, z0, x1, y1, z1;
-  for (const auto& cmp : m_components) {
-    if (!std::get<1>(cmp)) continue;
-    if (!std::get<0>(cmp)->GetBoundingBox(x0, y0, z0, x1, y1, z1)) continue;
-    if (set) {
-      if (x0 < xmin) xmin = x0;
-      if (y0 < ymin) ymin = y0;
-      if (z0 < zmin) zmin = z0;
-      if (x1 > xmax) xmax = x1;
-      if (y1 > ymax) ymax = y1;
-      if (z1 > zmax) zmax = z1;
-    } else {
-      xmin = x0;
-      ymin = y0;
-      zmin = z0;
-      xmax = x1;
-      ymax = y1;
-      zmax = z1;
-      set = true;
-    }
-  }
-
-  // Warn if we still don't know the range
-  if (!set) {
-    std::cerr << m_className << "::GetBoundingBox:\n"
-              << "    Sensor bounding box not known.\n";
-    xmin = ymin = zmin = 0.;
-    xmax = ymax = zmax = 0.;
-    return false;
-  }
-
-  if (m_debug) {
-    std::cout << m_className << "::GetBoundingBox:\n"
-              << "    " << xmin << " < x [cm] < " << xmax << "\n"
-              << "    " << ymin << " < y [cm] < " << ymax << "\n"
-              << "    " << zmin << " < z [cm] < " << zmax << "\n";
-  }
-  return true;
-}
-
-void Sensor::FFT(std::vector<double>& data, const bool inverse, const int nn) {
-  // Replaces data[1..2*nn] by its discrete fourier transform
-  // or replaces data[1..2*nn] by nn times its inverse discrete
-  // fourier transform.
-  // nn MUST be an integer power of 2 (this is not checked for!).
-
-  const int n = 2 * nn;
-  // Bit reversal.
-  int j = 1;
-  for (int i = 1; i < n; i += 2) {
-    if (j > i) {
-      // Exchange the two complex numbers.
-      std::swap(data[j], data[i]);
-      std::swap(data[j + 1], data[i + 1]);
-    }
-    int m = nn;
-    while (m >= 2 && j > m) {
-      j -= m;
-      m >>= 1;
-    }
-    j += m;
-  }
-
-  const int isign = inverse ? -1 : 1;
-  int mmax = 2;
-  while (n > mmax) {
-    const int step = 2 * mmax;
-    const double theta = isign * TwoPi / mmax;
-    double wtemp = sin(0.5 * theta);
-    const double wpr = -2. * wtemp * wtemp;
-    const double wpi = sin(theta);
-    double wr = 1.;
-    double wi = 0.;
-    for (int m = 1; m < mmax; m += 2) {
-      for (int i = m; i <= n; i += step) {
-        j = i + mmax;
-        double tr = wr * data[j] - wi * data[j + 1];
-        double ti = wr * data[j + 1] + wi * data[j];
-        data[j] = data[i] - tr;
-        data[j + 1] = data[i + 1] - ti;
-        data[i] += tr;
-        data[i + 1] += ti;
-      }
-      wr = (wtemp = wr) * wpr - wi * wpi + wr;
-      wi = wi * wpr + wtemp * wpi + wi;
-    }
-    mmax = step;
-  }
-}
-
-void Sensor::ExportSignal(const std::string& label, 
-                          const std::string& name, const bool chargeCarriers) {
-  const double scale = ElementaryCharge / (m_nEvents * m_tStep);
-  for (const auto& electrode : m_electrodes) {
-    if (electrode.label != label) continue;
-
-    const std::string quantity = electrode.integrated ? "Charge" : "Signal";
-    const std::string unit = electrode.integrated ? " [fC]" : " [fC/ns]";
-    std::ofstream myfile;
-    std::string filename = name + ".csv";
-    myfile.open(filename);
-    if (!electrode.integrated) {
-      myfile << "The cumulative induced charge.\n";
-    } else {
-      myfile << "The induced signal.\n";
-    }
-    myfile << "Time [ns]"
-           << ",Total Prompt" << unit 
-           << ",Total Delayed" << unit 
-           << ", Total " << quantity << unit;
-    if (chargeCarriers) {
-      myfile << ",Electron Prompt" << unit 
-             << ",Electron Delayed" << unit 
-             << ",Electron " << quantity << unit 
-             << ",Ion Prompt" << unit 
-             << ",Ion Delayed" << unit 
-             << ",Ion " << quantity << unit;
-    }
-    myfile << "\n";
-    myfile << std::setprecision(std::numeric_limits<long double>::digits10 + 1);
-    for (unsigned int i = 0; i < m_nTimeBins; i++) {
-      myfile << m_tStart + i * m_tStep 
-             << "," << scale * (electrode.signal[i] - 
-                                electrode.delayedSignal[i])
-             << "," << scale * electrode.delayedSignal[i] 
-             << "," << scale * electrode.signal[i];
-      if (!chargeCarriers) {
-        myfile << "\n";
-        continue;
-      }
-      myfile << "," << scale * (electrode.electronSignal[i] - 
-                                electrode.delayedElectronSignal[i])
-             << "," << scale * electrode.delayedElectronSignal[i]
-             << "," << scale * electrode.electronSignal[i]
-             << "," << scale * (electrode.ionSignal[i] - 
-                                electrode.delayedIonSignal[i])
-             << "," << scale * electrode.delayedIonSignal[i]
-             << "," << scale * electrode.ionSignal[i]
-             << "\n";
-    }
-    myfile.close();
-    std::cout << m_className << "::ExportSignal: File '" << name
-              << ".csv' exported.\n";
-   
-  }
-}
-
-double Sensor::GetTotalInducedCharge(const std::string& label) {
-  for (const auto& electrode : m_electrodes) {
-    if (electrode.label != label) continue;
-    if (!electrode.integrated || m_nEvents == 0) return 0.;
-    return ElementaryCharge * electrode.signal.back() / (m_nEvents * m_tStep);
-  }
-  return 0.;
-}
-
-}  // namespace Garfield
+#include <algorithm>
+#include <cmath>
+#include <fstream>
+#include <iomanip>
+#include <iostream>
+
+#include "Garfield/FundamentalConstants.hh"
+#include "Garfield/GarfieldConstants.hh"
+#include "Garfield/Numerics.hh"
+#include "Garfield/Random.hh"
+#include "Garfield/Sensor.hh"
+
+namespace {
+
+double Interpolate(const std::vector<double>& y, const std::vector<double>& x,
+                   const double xx, const unsigned int order) {
+  if (xx < x.front() || xx > x.back()) return 0.;
+  if (order > 1) {
+    return Garfield::Numerics::Divdif(y, x, x.size(), xx, order);
+  }
+  const auto it1 = std::upper_bound(x.cbegin(), x.cend(), xx);
+  if (it1 == x.cend()) return y.back();
+  const auto it0 = std::prev(it1);
+  const double dx = (*it1 - *it0);
+  if (dx < Garfield::Small) return y[it0 - x.cbegin()];
+  const double f = (xx - *it0) / dx;
+  return y[it0 - x.cbegin()] * (1. - f) + f * y[it1 - x.cbegin()];
+}
+
+double Trapezoid2(const std::vector<std::pair<double, double> >& f) {
+  const size_t n = f.size();
+  if (n < 2) return -1.;
+  double sum = 0.;
+  const double x0 = f[0].first;
+  const double y0 = f[0].second;
+  const double x1 = f[1].first;
+  const double y1 = f[1].second;
+  if (n == 2) {
+    sum = (x1 - x0) * (y0 * y0 + y1 * y1);
+  } else if (n == 3) {
+    const double x2 = f[2].first;
+    const double y2 = f[2].second;
+    sum = (x1 - x0) * y0 * y0 + (x2 - x0) * y1 * y1 + (x2 - x1) * y2 * y2;
+  } else {
+    sum = (x1 - x0) * y0 * y0 + (f[2].first - x0) * y1 * y1;
+    const double xm = f[n - 2].first;
+    const double ym = f[n - 2].second;
+    const double xn = f[n - 1].first;
+    const double yn = f[n - 1].second;
+    sum += (xn - f[n - 3].first) * ym * ym + (xn - xm) * yn * yn;
+    if (n > 4) {
+      for (size_t k = 2; k < n - 2; ++k) {
+        const double y = f[k].second;
+        sum += (f[k + 1].first - f[k - 1].first) * y * y;
+      }
+    }
+  }
+  return 0.5 * sum;
+}
+
+}  // namespace
+
+namespace Garfield {
+
+void Sensor::ElectricField(const double x, const double y, const double z,
+                           double& ex, double& ey, double& ez, double& v,
+                           Medium*& medium, int& status) {
+  ex = ey = ez = v = 0.;
+  status = -10;
+  medium = nullptr;
+  double fx = 0., fy = 0., fz = 0., p = 0.;
+  Medium* med = nullptr;
+  int stat = 0;
+  // Add up electric field contributions from all components.
+  for (const auto& cmp : m_components) {
+    if (!std::get<1>(cmp)) continue;
+    std::get<0>(cmp)->ElectricField(x, y, z, fx, fy, fz, p, med, stat);
+    if (status != 0) {
+      status = stat;
+      medium = med;
+    }
+    if (stat == 0) {
+      ex += fx;
+      ey += fy;
+      ez += fz;
+      v += p;
+    }
+  }
+}
+
+void Sensor::ElectricField(const double x, const double y, const double z,
+                           double& ex, double& ey, double& ez, Medium*& medium,
+                           int& status) {
+  ex = ey = ez = 0.;
+  status = -10;
+  medium = nullptr;
+  double fx = 0., fy = 0., fz = 0.;
+  Medium* med = nullptr;
+  int stat = 0;
+  // Add up electric field contributions from all components.
+  for (const auto& cmp : m_components) {
+    if (!std::get<1>(cmp)) continue;
+    std::get<0>(cmp)->ElectricField(x, y, z, fx, fy, fz, med, stat);
+    if (status != 0) {
+      status = stat;
+      medium = med;
+    }
+    if (stat == 0) {
+      ex += fx;
+      ey += fy;
+      ez += fz;
+    }
+  }
+}
+
+void Sensor::MagneticField(const double x, const double y, const double z,
+                           double& bx, double& by, double& bz, int& status) {
+  bx = by = bz = 0.;
+  double fx = 0., fy = 0., fz = 0.;
+  // Add up contributions.
+  for (const auto& cmp : m_components) {
+    if (!std::get<2>(cmp)) continue;
+    std::get<0>(cmp)->MagneticField(x, y, z, fx, fy, fz, status);
+    if (status != 0) continue;
+    bx += fx;
+    by += fy;
+    bz += fz;
+  }
+}
+
+void Sensor::WeightingField(const double x, const double y, const double z,
+                            double& wx, double& wy, double& wz,
+                            const std::string& label) {
+  wx = wy = wz = 0.;
+  // Add up field contributions from all components.
+  for (const auto& electrode : m_electrodes) {
+    if (electrode.label == label) {
+      double fx = 0., fy = 0., fz = 0.;
+      electrode.comp->WeightingField(x, y, z, fx, fy, fz, label);
+      wx += fx;
+      wy += fy;
+      wz += fz;
+    }
+  }
+}
+
+double Sensor::WeightingPotential(const double x, const double y,
+                                  const double z, const std::string& label) {
+  double v = 0.;
+  // Add up contributions from all components.
+  for (const auto& electrode : m_electrodes) {
+    if (electrode.label == label) {
+      v += std::max(electrode.comp->WeightingPotential(x, y, z, label), 0.);
+    }
+  }
+  return v;
+}
+
+double Sensor::DelayedWeightingPotential(const double x, const double y, 
+                                         const double z, const double t, 
+                                         const std::string& label) {
+  double v = 0.;
+  // Add up contributions from all components.
+  for (const auto& electrode : m_electrodes) {
+    if (electrode.label == label) {
+      v += std::max(electrode.comp->DelayedWeightingPotential(x, y, z, t, label), 0.);
+    }
+  }
+  return v;
+}
+
+Medium* Sensor::GetMedium(const double x, const double y, const double z) {
+  for (const auto& cmp : m_components) {
+    if (!std::get<1>(cmp)) continue;
+    Medium* medium = std::get<0>(cmp)->GetMedium(x, y, z);
+    if (medium) return medium;
+  }
+  return nullptr;
+}
+
+bool Sensor::SetArea() {
+  std::lock_guard<std::mutex> guard(m_mutex);
+  if (!GetBoundingBox(m_xMinUser, m_yMinUser, m_zMinUser, m_xMaxUser,
+                      m_yMaxUser, m_zMaxUser)) {
+    std::cerr << m_className << "::SetArea: Bounding box is not known.\n";
+    return false;
+  }
+
+  std::cout << m_className << "::SetArea:\n"
+            << "    " << m_xMinUser << " < x [cm] < " << m_xMaxUser << "\n"
+            << "    " << m_yMinUser << " < y [cm] < " << m_yMaxUser << "\n"
+            << "    " << m_zMinUser << " < z [cm] < " << m_zMaxUser << "\n";
+  if (std::isinf(m_xMinUser) || std::isinf(m_xMaxUser)) {
+    std::cerr << m_className << "::SetArea: Warning. Infinite x-range.\n";
+  }
+  if (std::isinf(m_yMinUser) || std::isinf(m_yMaxUser)) {
+    std::cerr << m_className << "::SetArea: Warning. Infinite y-range.\n";
+  }
+  if (std::isinf(m_zMinUser) || std::isinf(m_zMaxUser)) {
+    std::cerr << m_className << "::SetArea: Warning. Infinite z-range.\n";
+  }
+  m_hasUserArea = true;
+  return true;
+}
+
+bool Sensor::SetArea(const double xmin, const double ymin, const double zmin,
+                     const double xmax, const double ymax, const double zmax) {
+  std::lock_guard<std::mutex> guard(m_mutex);
+  if (fabs(xmax - xmin) < Small || fabs(ymax - ymin) < Small ||
+      fabs(zmax - zmin) < Small) {
+    std::cerr << m_className << "::SetArea: Invalid range.\n";
+    return false;
+  }
+
+  m_xMinUser = std::min(xmin, xmax);
+  m_yMinUser = std::min(ymin, ymax);
+  m_zMinUser = std::min(zmin, zmax);
+  m_xMaxUser = std::max(xmax, xmin);
+  m_yMaxUser = std::max(ymax, ymin);
+  m_zMaxUser = std::max(zmax, zmin);
+
+  m_hasUserArea = true;
+  return true;
+}
+
+bool Sensor::GetArea(double& xmin, double& ymin, double& zmin, double& xmax,
+                     double& ymax, double& zmax) {
+  if (m_hasUserArea) {
+    xmin = m_xMinUser;
+    ymin = m_yMinUser;
+    zmin = m_zMinUser;
+    xmax = m_xMaxUser;
+    ymax = m_yMaxUser;
+    zmax = m_zMaxUser;
+    return true;
+  }
+
+  // User area bounds are not (yet) defined.
+  // Get the bounding box of the sensor.
+  if (!SetArea()) return false;
+
+  xmin = m_xMinUser;
+  ymin = m_yMinUser;
+  zmin = m_zMinUser;
+  xmax = m_xMaxUser;
+  ymax = m_yMaxUser;
+  zmax = m_zMaxUser;
+
+  return true;
+}
+
+bool Sensor::IsInArea(const double x, const double y, const double z) {
+  if (!m_hasUserArea) {
+    if (!SetArea()) {
+      std::cerr << m_className << "::IsInArea: User area could not be set.\n";
+      return false;
+    }
+    m_hasUserArea = true;
+  }
+
+  if (x >= m_xMinUser && x <= m_xMaxUser && y >= m_yMinUser &&
+      y <= m_yMaxUser && z >= m_zMinUser && z <= m_zMaxUser) {
+    return true;
+  }
+
+  if (m_debug) {
+    std::cout << m_className << "::IsInArea: (" << x << ", " << y << ", " << z
+              << ") "
+              << " is outside.\n";
+  }
+  return false;
+}
+
+bool Sensor::IsInside(const double x, const double y, const double z) {
+  double ex = 0., ey = 0., ez = 0.;
+  Medium* medium = nullptr;
+  int status = 0;
+  ElectricField(x, y, z, ex, ey, ez, medium, status);
+  if (status != 0 || !medium) return false;
+
+  return true;
+}
+   
+bool Sensor::CrossedWire(const double x0, const double y0, const double z0,
+                         const double x1, const double y1, const double z1,
+                         double& xc, double& yc, double& zc,
+                         const bool centre, double& rc) {
+  for (const auto& cmp : m_components) {
+    if (!std::get<1>(cmp)) continue;
+    if (std::get<0>(cmp)->CrossedWire(x0, y0, z0, x1, y1, z1, xc, yc, zc,
+                                      centre, rc)) {
+      return true;
+    }
+  }
+  return false;
+}
+
+bool Sensor::InTrapRadius(const double q0, const double x0, const double y0,
+                          double z0, double& xw, double& yw, double& rw) {
+  for (const auto& cmp : m_components) {
+    if (!std::get<1>(cmp)) continue;
+    if (std::get<0>(cmp)->InTrapRadius(q0, x0, y0, z0, xw, yw, rw)) {
+      return true;
+    }
+  }
+  return false;
+}
+
+bool Sensor::CrossedPlane(const double x0, const double y0, const double z0,
+                          const double x1, const double y1, const double z1,
+                          double& xc, double& yc, double& zc) {
+  for (const auto& cmp : m_components) {
+    if (!std::get<1>(cmp)) continue;
+    if (std::get<0>(cmp)->CrossedPlane(x0, y0, z0, x1, y1, z1, xc, yc, zc)) {
+      return true;
+    }
+  }
+  return false;
+}
+
+double Sensor::IntegrateFluxLine(const double x0, const double y0,
+                                 const double z0, const double x1,
+                                 const double y1, const double z1,
+                                 const double xp, const double yp,
+                                 const double zp, const unsigned int nI,
+                                 const int isign) {
+  double q = 0.;
+  for (const auto& cmp : m_components) {
+    if (!std::get<1>(cmp)) continue;
+    q += std::get<0>(cmp)->IntegrateFluxLine(x0, y0, z0, x1, y1, z1, xp, yp, zp,
+                                             nI, isign);
+  }
+  return q;
+}
+
+void Sensor::AddComponent(Component* cmp) {
+  if (!cmp) {
+    std::cerr << m_className << "::AddComponent: Null pointer.\n";
+    return;
+  }
+
+  m_components.push_back(std::make_tuple(cmp, true, true));
+}
+
+Component* Sensor::GetComponent(const unsigned int i) {
+  if (i >= m_components.size()) {
+    std::cerr << m_className << "::GetComponent: Index out of range.\n";
+    return nullptr;
+  };
+  return std::get<0>(m_components[i]);
+}
+
+void Sensor::EnableComponent(const unsigned int i, const bool on) {
+  if (i >= m_components.size()) {
+    std::cerr << m_className << "::EnableComponent: Index out of range.\n";
+    return;
+  };
+  std::get<1>(m_components[i]) = on;
+}
+
+void Sensor::EnableMagneticField(const unsigned int i, const bool on) {
+  if (i >= m_components.size()) {
+    std::cerr << m_className << "::EnableMagneticField: Index out of range.\n";
+    return;
+  };
+  std::get<2>(m_components[i]) = on;
+}
+
+bool Sensor::HasMagneticField() const {
+
+  for (const auto& cmp : m_components) {
+   if (!std::get<1>(cmp) || !std::get<2>(cmp)) continue;
+   if (std::get<0>(cmp)->HasMagneticField()) return true;
+  }
+  return false;
+}
+
+void Sensor::AddElectrode(Component* cmp, const std::string& label) {
+  if (!cmp) {
+    std::cerr << m_className << "::AddElectrode: Null pointer.\n";
+    return;
+  }
+  for (const auto& electrode : m_electrodes) {
+    if (electrode.label == label) {
+      std::cout << m_className << "::AddElectrode:\n"
+                << "    Warning: An electrode with label \"" << label
+                << "\" exists already. Weighting fields will be summed up.\n";
+      break;
+    }
+  }
+
+  Electrode electrode;
+  electrode.comp = cmp;
+  electrode.label = label;
+  electrode.signal.assign(m_nTimeBins, 0.);
+  electrode.electronSignal.assign(m_nTimeBins, 0.);
+  electrode.ionSignal.assign(m_nTimeBins, 0.);
+  electrode.delayedSignal.assign(m_nTimeBins, 0.);
+  electrode.delayedElectronSignal.assign(m_nTimeBins, 0.);
+  electrode.delayedIonSignal.assign(m_nTimeBins, 0.);
+  m_electrodes.push_back(std::move(electrode));
+  std::cout << m_className << "::AddElectrode:\n"
+            << "    Added readout electrode \"" << label << "\".\n"
+            << "    All signals are reset.\n";
+  ClearSignal();
+}
+
+void Sensor::Clear() {
+  std::lock_guard<std::mutex> guard(m_mutex);
+  m_components.clear();
+  m_electrodes.clear();
+  m_nTimeBins = 200;
+  m_tStart = 0.;
+  m_tStep = 10.;
+  m_nEvents = 0;
+  m_hasUserArea = false;
+  m_fTransfer = nullptr;
+  m_shaper = nullptr;
+  m_fTransferTab.clear();
+  m_fTransferSq = -1.;
+  m_fTransferFFT.clear();
+}
+
+bool Sensor::GetVoltageRange(double& vmin, double& vmax) {
+  // We don't know the range yet.
+  bool set = false;
+  // Loop over the components.
+  for (const auto& cmp : m_components) {
+    if (!std::get<1>(cmp)) continue;
+    double umin = 0., umax = 0.;
+    if (!std::get<0>(cmp)->GetVoltageRange(umin, umax)) continue;
+    if (set) {
+      vmin = std::min(umin, vmin);
+      vmax = std::max(umax, vmax);
+    } else {
+      vmin = umin;
+      vmax = umax;
+      set = true;
+    }
+  }
+
+  // Warn if we still don't know the range.
+  if (!set) {
+    std::cerr << m_className << "::GetVoltageRange:\n"
+              << "    Sensor voltage range not known.\n";
+    vmin = vmax = 0.;
+    return false;
+  }
+
+  if (m_debug) {
+    std::cout << m_className << "::GetVoltageRange: " << vmin << " < V < "
+              << vmax << ".\n";
+  }
+  return true;
+}
+
+void Sensor::ClearSignal() {
+  for (auto& electrode : m_electrodes) {
+    electrode.charge = 0.;
+    electrode.signal.assign(m_nTimeBins, 0.);
+    electrode.delayedSignal.assign(m_nTimeBins, 0.);
+    electrode.electronSignal.assign(m_nTimeBins, 0.);
+    electrode.ionSignal.assign(m_nTimeBins, 0.);
+    electrode.delayedElectronSignal.assign(m_nTimeBins, 0.);
+    electrode.delayedIonSignal.assign(m_nTimeBins, 0.);
+    electrode.integrated = false;
+  }
+  m_nEvents = 0;
+}
+
+void Sensor::SetDelayedSignalTimes(const std::vector<double>& ts) {
+  if (!std::is_sorted(ts.begin(), ts.end())) {
+    std::cerr << m_className << "::SetDelayedSignalTimes:\n"
+              << "    Times are not in ascending order.\n";
+    return;
+  }
+  m_delayedSignalTimes = ts;
+}
+
+void Sensor::AddSignal(const double q, const double t0, const double t1,
+                       const double x0, const double y0, const double z0,
+                       const double x1, const double y1, const double z1,
+                       const bool integrateWeightingField,
+                       const bool useWeightingPotential) {
+  if (m_debug) std::cout << m_className << "::AddSignal: ";
+  // Get the time bin.
+  if (t0 < m_tStart) {
+    if (m_debug) std::cout << "Time " << t0 << " out of range.\n";
+    return;
+  }
+  const double dt = t1 - t0;
+  if (dt < Small) {
+    if (m_debug) std::cout << "Time step too small.\n";
+    return;
+  }
+  const double invdt = 1. / dt;
+
+  const int bin = int((t0 - m_tStart) / m_tStep);
+  // Check if the starting time is outside the range
+  if (bin < 0 || bin >= (int)m_nTimeBins) {
+    if (m_debug) std::cout << "Bin " << bin << " out of range.\n";
+    return;
+  }
+  if (m_nEvents <= 0) m_nEvents = 1;
+  const bool electron = q < 0;
+  const double dx = x1 - x0;
+  const double dy = y1 - y0;
+  const double dz = z1 - z0;
+  const double vx = dx * invdt;
+  const double vy = dy * invdt;
+  const double vz = dz * invdt;
+  if (m_debug) {
+    std::cout << "  Time: " << t0 << "\n"
+              << "  Step: " << dt << "\n"
+              << "  Charge: " << q << "\n"
+              << "  Velocity: (" << vx << ", " << vy << ", " << vz << ")\n";
+  }
+  // Locations and weights for 6-point Gaussian integration
+  constexpr size_t nG = 6;
+  auto tg = Numerics::GaussLegendreNodes6();
+  auto wg = Numerics::GaussLegendreWeights6();
+  for (auto& electrode : m_electrodes) {
+    const std::string lbl = electrode.label;
+    if (m_debug) std::cout << "  Electrode " << electrode.label << ":\n";
+    // Induced current.
+    double current = 0.;
+    if (useWeightingPotential) {
+      const double w0 = electrode.comp->WeightingPotential(x0, y0, z0, lbl);
+      const double w1 = electrode.comp->WeightingPotential(x1, y1, z1, lbl);
+      if (m_debug) {
+        std::cout << "    Weighting potentials: " << w0 << ", " << w1 << "\n";
+      }
+      if (w0 > -0.5 && w1 > -0.5) current = q * (w1 - w0) * invdt;
+    } else {
+      double wx = 0., wy = 0., wz = 0.;
+      // Calculate the weighting field for this electrode.
+      if (integrateWeightingField) {
+        for (size_t j = 0; j < nG; ++j) {
+          const double s = 0.5 * (1. + tg[j]);
+          const double x = x0 + s * dx;
+          const double y = y0 + s * dy;
+          const double z = z0 + s * dz;
+          double fx = 0., fy = 0., fz = 0.;
+          electrode.comp->WeightingField(x, y, z, fx, fy, fz, lbl);
+          wx += wg[j] * fx;
+          wy += wg[j] * fy;
+          wz += wg[j] * fz;
+        }
+        wx *= 0.5;
+        wy *= 0.5;
+        wz *= 0.5;
+      } else {
+        const double x = x0 + 0.5 * dx;
+        const double y = y0 + 0.5 * dy;
+        const double z = z0 + 0.5 * dz;
+        electrode.comp->WeightingField(x, y, z, wx, wy, wz, lbl);
+      }
+      if (m_debug) {
+        std::cout << "    Weighting field: (" << wx << ", " << wy << ", " << wz
+                  << ")\n";
+      }
+      // Calculate the induced current.
+      current = -q * (wx * vx + wy * vy + wz * vz);
+    }
+    if (m_debug) std::cout << "    Induced charge: " << current * dt << "\n";
+    double delta = m_tStart + (bin + 1) * m_tStep - t0;
+    // Check if the provided timestep extends over more than one time bin
+    if (dt > delta) {
+      FillBin(electrode, bin, current * delta, electron, false);
+      delta = dt - delta;
+      unsigned int j = 1;
+      while (delta > m_tStep && bin + j < m_nTimeBins) {
+        FillBin(electrode, bin + j, current * m_tStep, electron, false);
+        delta -= m_tStep;
+        ++j;
+      }
+      if (bin + j < m_nTimeBins) {
+        FillBin(electrode, bin + j, current * delta, electron, false);
+      }
+    } else {
+      FillBin(electrode, bin, current * dt, electron, false);
+    }
+  }
+  if (!m_delayedSignal) return;
+  if (m_delayedSignalTimes.empty()) return;
+  const size_t nd = m_delayedSignalTimes.size();
+  // Establish the points in time at which we evaluate the delayed signal.
+  std::vector<double> td(nd);
+  for (size_t i = 0; i < nd; ++i) {
+    td[i] = t0 + m_delayedSignalTimes[i];
+  }
+  // Calculate the signals for each electrode.
+  for (auto& electrode : m_electrodes) {
+    const std::string lbl = electrode.label;
+    std::vector<double> id(nd, 0.);
+    if (useWeightingPotential) {
+      // Using the weighting potential.
+      double chargeHolder = 0.;
+      double currentHolder = 0.;
+      int binHolder = 0;
+      // Loop over each time in the given vector of delayed times.
+      for (size_t i = 0; i < nd; ++i) {
+        double delayedtime = m_delayedSignalTimes[i] - t0;  // t - t0
+        if (delayedtime < 0) continue;
+        // Find bin that needs to be filled.
+        int bin2 = int((m_delayedSignalTimes[i] - m_tStart) / m_tStep);
+        // Compute induced charge
+        double dp0 = electrode.comp->DelayedWeightingPotential(
+            x0, y0, z0, delayedtime, lbl);
+        double dp1 = electrode.comp->DelayedWeightingPotential(
+            x1, y1, z1, delayedtime, lbl);
+
+        double charge = q * (dp1 - dp0);
+        // In very rare cases the result is infinity. We do not let this
+        // contribute.
+        if (std::isnan(charge)) {
+          charge = 0.;
+        }
+        // Calculate induced current based on the induced charge.
+        if (i > 0) {
+          // Time difference between previous entry.
+          double dtt = m_delayedSignalTimes[i] - m_delayedSignalTimes[i - 1];
+          // Induced current
+          double current2 = m_tStep * (charge - chargeHolder) / dtt;
+          // Fill bins
+          if (std::abs(current2) < 1e-16) current2 = 0.;
+          electrode.delayedSignal[bin2] += current2;
+          electrode.signal[bin2] += current2;
+          // Linear interpolation if the current is calculated from the induced
+          // charge of two non-subsequent bins.
+          if (binHolder > 0 && binHolder + 1 < bin2) {
+            const int diffBin = bin2 - binHolder;
+            for (int j = binHolder + 1; j < bin2; j++) {
+              electrode.delayedSignal[j] +=
+                  (j - binHolder) * (current2 - currentHolder) / diffBin +
+                  currentHolder;
+              electrode.signal[j] +=
+                  (j - binHolder) * (current2 - currentHolder) / diffBin +
+                  currentHolder;
+            }
+          }
+          currentHolder = current2;
+        }
+        // Hold information for next current calculation and interpolation.
+        binHolder = bin2;
+        chargeHolder = charge;
+      }
+    } else {
+      // Using the weighting field.
+      for (size_t i = 0; i < nd; ++i) {
+        // Integrate over the drift line segment.
+        const double step = std::min(m_delayedSignalTimes[i], dt);
+        const double scale = step / dt;
+        double sum = 0.;
+        for (size_t j = 0; j < 6; ++j) {
+          double s = 0.5 * (1. + tg[j]);
+          const double t = m_delayedSignalTimes[i] - s * step;
+          s *= scale;
+          const double x = x0 + s * dx;
+          const double y = y0 + s * dy;
+          const double z = z0 + s * dz;
+          // Calculate the delayed weighting field.
+          double wx = 0., wy = 0., wz = 0.;
+          electrode.comp->DelayedWeightingField(x, y, z, t, wx, wy, wz, lbl);
+          sum += (wx * vx + wy * vy + wz * vz) * wg[j];
+        }
+        id[i] = -q * 0.5 * sum * step;
+      }
+      FillSignal(electrode, q, td, id, m_nAvgDelayedSignal, true);
+    }
+  }
+}
+
+void Sensor::AddSignal(const double q, const std::vector<double>& ts,
+                       const std::vector<std::array<double, 3> >& xs,
+                       const std::vector<std::array<double, 3> >& vs,
+                       const std::vector<double>& ns, const int navg,
+                       const bool useWeightingPotential) {
+  // Don't do anything if there are no points on the signal.
+  if (ts.size() < 2) return;
+  if (ts.size() != xs.size() || ts.size() != vs.size()) {
+    std::cerr << m_className << "::AddSignal: Mismatch in vector size.\n";
+    return;
+  }
+  const bool aval = ns.size() == ts.size();
+  const size_t nPoints = ts.size();
+  if (m_debug) {
+    std::cout << m_className << "::AddSignal: Adding a " << nPoints
+              << "-vector (charge " << q << ").\n";
+  }
+
+  if (m_nEvents <= 0) m_nEvents = 1;
+  for (auto& electrode : m_electrodes) {
+    const std::string label = electrode.label;
+    std::vector<double> signal(nPoints, 0.);
+    for (size_t i = 0; i < nPoints; ++i) {
+      const auto& x = xs[i];
+      const auto& v = vs[i];
+      if (useWeightingPotential) {
+        const double dt = i < nPoints - 1 ? ts[i + 1] - ts[i] : 0.;
+
+        const double dx = dt * v[0];
+        const double dy = dt * v[1];
+        const double dz = dt * v[2];
+
+        const double x0 = x[0] - 0.5 * dx;
+        const double y0 = x[1] - 0.5 * dy;
+        const double z0 = x[2] - 0.5 * dz;
+
+        const double x1 = x[0] + 0.5 * dx;
+        const double y1 = x[1] + 0.5 * dy;
+        const double z1 = x[2] + 0.5 * dz;
+
+        const double w0 = electrode.comp->WeightingPotential(x0, y0, z0, label);
+        const double w1 = electrode.comp->WeightingPotential(x1, y1, z1, label);
+        if (w0 > -0.5 && w1 > -0.5) {
+          signal[i] = -q * (w1 - w0) / dt;
+          if (aval) signal[i] *= ns[i];
+        }
+      } else {
+        // Calculate the weighting field at this point.
+        double wx = 0., wy = 0., wz = 0.;
+        electrode.comp->WeightingField(x[0], x[1], x[2], wx, wy, wz, label);
+        // Calculate the induced current at this point.
+        signal[i] = -q * (v[0] * wx + v[1] * wy + v[2] * wz);
+        if (aval) signal[i] *= ns[i];
+      }
+    }
+    FillSignal(electrode, q, ts, signal, navg);
+  }
+
+  if (!m_delayedSignal) return;
+  if (m_delayedSignalTimes.empty()) return;
+  // Locations and weights for 6-point Gaussian integration
+  constexpr size_t nG = 6;
+  auto tg = Numerics::GaussLegendreNodes6();
+  auto wg = Numerics::GaussLegendreWeights6();
+
+  const size_t nd = m_delayedSignalTimes.size();
+  for (size_t k = 0; k < nPoints - 1; ++k) {
+    const double t0 = ts[k];
+    const double t1 = ts[k + 1];
+    const double dt = t1 - t0;
+    if (dt < Small) continue;
+    const auto& x0 = xs[k];
+    const auto& x1 = xs[k + 1];
+    const auto& v = vs[k];
+    std::vector<double> td(nd);
+    for (size_t i = 0; i < nd; ++i) {
+      td[i] = t0 + m_delayedSignalTimes[i];
+    }
+    // Calculate the signals for each electrode.
+    for (auto& electrode : m_electrodes) {
+      const std::string lbl = electrode.label;
+      std::vector<double> id(nd, 0.);
+      for (size_t i = 0; i < nd; ++i) {
+        // Integrate over the drift line segment.
+        const double step = std::min(m_delayedSignalTimes[i], dt);
+        const double scale = step / dt;
+        const double dx = scale * (x1[0] - x0[0]);
+        const double dy = scale * (x1[1] - x0[1]);
+        const double dz = scale * (x1[2] - x0[2]);
+        double sum = 0.;
+        for (size_t j = 0; j < nG; ++j) {
+          const double f = 0.5 * (1. + tg[j]);
+          const double t = m_delayedSignalTimes[i] - f * step;
+          // Calculate the delayed weighting field.
+          double wx = 0., wy = 0., wz = 0.;
+          electrode.comp->DelayedWeightingField(x0[0] + f * dx, x0[1] + f * dy,
+                                                x0[2] + f * dz, t, wx, wy, wz,
+                                                lbl);
+          sum += (wx * v[0] + wy * v[1] + wz * v[2]) * wg[j];
+        }
+        id[i] = -q * 0.5 * sum * step;
+      }
+      FillSignal(electrode, q, td, id, m_nAvgDelayedSignal, true);
+    }
+  }
+}
+
+void Sensor::FillSignal(Electrode& electrode, const double q,
+                        const std::vector<double>& ts,
+                        const std::vector<double>& is, const int navg,
+                        const bool delayed) {
+  const bool electron = q < 0.;
+  // Interpolation order.
+  constexpr unsigned int k = 1;
+  for (unsigned int i = 0; i < m_nTimeBins; ++i) {
+    const double t0 = m_tStart + i * m_tStep;
+    const double t1 = t0 + m_tStep;
+    if (ts.front() > t1) continue;
+    if (ts.back() < t0) break;
+    // Integration over this bin.
+    const double tmin = std::max(ts.front(), t0);
+    const double tmax = std::min(ts.back(), t1);
+    double sum = 0.;
+    if (navg <= 0) {
+      sum += (tmax - tmin) * Interpolate(is, ts, 0.5 * (tmin + tmax), k);
+    } else {
+      const double h = 0.5 * (tmax - tmin) / navg;
+      for (int j = -navg; j <= navg; ++j) {
+        const int jj = j + navg;
+        const double t = t0 + jj * h;
+        if (t < ts.front() || t > ts.back()) continue;
+        if (j == -navg || j == navg) {
+          sum += Interpolate(is, ts, t, k);
+        } else if (jj == 2 * (jj / 2)) {
+          sum += 2 * Interpolate(is, ts, t, k);
+        } else {
+          sum += 4 * Interpolate(is, ts, t, k);
+        }
+      }
+      sum *= h / 3.;
+    }
+    // Add the result to the signal.
+    FillBin(electrode, i, sum, electron, delayed);
+  }
+}
+
+void Sensor::AddInducedCharge(const double q, const double x0, const double y0,
+                              const double z0, const double x1, const double y1,
+                              const double z1) {
+  if (m_debug) std::cout << m_className << "::AddInducedCharge:\n";
+  for (auto& electrode : m_electrodes) {
+    // Calculate the weighting potential at the starting point.
+    auto cmp = electrode.comp;
+    const double w0 = cmp->WeightingPotential(x0, y0, z0, electrode.label);
+    // Calculate the weighting potential at the end point.
+    const double w1 = cmp->WeightingPotential(x1, y1, z1, electrode.label);
+    if (w0 > -0.5 && w1 > -0.5) {
+      electrode.charge += q * (w1 - w0);
+    }
+    if (m_debug) {
+      std::cout << "  Electrode " << electrode.label << ":\n"
+                << "    Weighting potential at (" << x0 << ", " << y0 << ", "
+                << z0 << "): " << w0 << "\n"
+                << "    Weighting potential at (" << x1 << ", " << y1 << ", "
+                << z1 << "): " << w1 << "\n"
+                << "    Induced charge: " << electrode.charge << "\n";
+    }
+  }
+}
+
+void Sensor::SetTimeWindow(const double tstart, const double tstep,
+                           const unsigned int nsteps) {
+  m_tStart = tstart;
+  if (tstep <= 0.) {
+    std::cerr << m_className << "::SetTimeWindow: Start time out of range.\n";
+  } else {
+    m_tStep = tstep;
+  }
+
+  if (nsteps == 0) {
+    std::cerr << m_className << "::SetTimeWindow: Invalid number of bins.\n";
+  } else {
+    m_nTimeBins = nsteps;
+  }
+
+  if (m_debug) {
+    std::cout << m_className << "::SetTimeWindow: " << m_tStart
+              << " < t [ns] < " << m_tStart + m_nTimeBins * m_tStep << "\n"
+              << "    Step size: " << m_tStep << " ns\n";
+  }
+
+  std::cout << m_className << "::SetTimeWindow: Resetting all signals.\n";
+  for (auto& electrode : m_electrodes) {
+    electrode.signal.assign(m_nTimeBins, 0.);
+    electrode.electronSignal.assign(m_nTimeBins, 0.);
+    electrode.ionSignal.assign(m_nTimeBins, 0.);
+    electrode.delayedSignal.assign(m_nTimeBins, 0.);
+    electrode.delayedElectronSignal.assign(m_nTimeBins, 0.);
+    electrode.delayedIonSignal.assign(m_nTimeBins, 0.);
+    electrode.integrated = false;
+  }
+  m_nEvents = 0;
+  // Reset the cached FFT of the transfer function
+  // because it depends on the number of time bins.
+  m_fTransferFFT.clear();
+}
+
+double Sensor::GetElectronSignal(const std::string& label,
+                                 const unsigned int bin) {
+  if (m_nEvents == 0) return 0.;
+  if (bin >= m_nTimeBins) return 0.;
+  double sig = 0.;
+  for (const auto& electrode : m_electrodes) {
+    if (electrode.label == label) sig += electrode.electronSignal[bin];
+  }
+  return ElementaryCharge * sig / (m_nEvents * m_tStep);
+}
+
+double Sensor::GetIonSignal(const std::string& label, const unsigned int bin) {
+  if (m_nEvents == 0) return 0.;
+  if (bin >= m_nTimeBins) return 0.;
+  double sig = 0.;
+  for (const auto& electrode : m_electrodes) {
+    if (electrode.label == label) sig += electrode.ionSignal[bin];
+  }
+  return ElementaryCharge * sig / (m_nEvents * m_tStep);
+}
+
+double Sensor::GetDelayedElectronSignal(const std::string& label,
+                                        const unsigned int bin) {
+  if (m_nEvents == 0) return 0.;
+  if (bin >= m_nTimeBins) return 0.;
+  double sig = 0.;
+  for (const auto& electrode : m_electrodes) {
+    if (electrode.label == label) sig += electrode.delayedElectronSignal[bin];
+  }
+  return ElementaryCharge * sig / (m_nEvents * m_tStep);
+}
+
+double Sensor::GetDelayedIonSignal(const std::string& label,
+                                   const unsigned int bin) {
+  if (m_nEvents == 0) return 0.;
+  if (bin >= m_nTimeBins) return 0.;
+  double sig = 0.;
+  for (const auto& electrode : m_electrodes) {
+    if (electrode.label == label) sig += electrode.delayedIonSignal[bin];
+  }
+  return ElementaryCharge * sig / (m_nEvents * m_tStep);
+}
+
+void Sensor::SetSignal(const std::string& label, const unsigned int bin,
+                       const double signal) {
+  if (bin >= m_nTimeBins) return;
+  if (m_nEvents == 0) m_nEvents = 1;
+  for (auto& electrode : m_electrodes) {
+    if (electrode.label == label) {
+      electrode.signal[bin] = m_nEvents * m_tStep * signal / ElementaryCharge;
+      break;
+    }
+  }
+}
+
+double Sensor::GetSignal(const std::string& label, const unsigned int bin) {
+  if (m_nEvents == 0) return 0.;
+  if (bin >= m_nTimeBins) return 0.;
+  double sig = 0.;
+  for (const auto& electrode : m_electrodes) {
+    if (electrode.label == label) sig += electrode.signal[bin];
+  }
+  return ElementaryCharge * sig / (m_nEvents * m_tStep);
+}
+
+double Sensor::GetSignal(const std::string& label, const unsigned int bin,
+                         const int comp) {
+  if (m_nEvents == 0) return 0.;
+  if (bin >= m_nTimeBins) return 0.;
+  double sig = 0.;
+  for (const auto& electrode : m_electrodes) {
+    if (electrode.label == label) {
+      switch (comp) {
+        case 1: {
+          sig += electrode.signal[bin] - electrode.delayedSignal[bin];
+          break;
+        }
+        case 2: {
+          sig += electrode.delayedSignal[bin];
+          break;
+        }
+        default:
+          sig += electrode.signal[bin];
+      }
+    }
+  }
+  return ElementaryCharge * sig / (m_nEvents * m_tStep);
+}
+
+double Sensor::GetPromptSignal(const std::string& label,
+                               const unsigned int bin) {
+  if (m_nEvents == 0) return 0.;
+  if (bin >= m_nTimeBins) return 0.;
+  double sig = 0.;
+  for (const auto& electrode : m_electrodes) {
+    if (electrode.label == label)
+      sig += electrode.signal[bin] - electrode.delayedSignal[bin];
+  }
+  return ElementaryCharge * sig / (m_nEvents * m_tStep);
+}
+
+double Sensor::GetDelayedSignal(const std::string& label,
+                                const unsigned int bin) {
+  if (m_nEvents == 0) return 0.;
+  if (bin >= m_nTimeBins) return 0.;
+  double sig = 0.;
+  for (const auto& electrode : m_electrodes) {
+    if (electrode.label == label) sig += electrode.delayedSignal[bin];
+  }
+  return ElementaryCharge * sig / (m_nEvents * m_tStep);
+}
+
+double Sensor::GetInducedCharge(const std::string& label) {
+  if (m_nEvents == 0) return 0.;
+  double charge = 0.;
+  for (const auto& electrode : m_electrodes) {
+    if (electrode.label == label) charge += electrode.charge;
+  }
+
+  return charge / m_nEvents;
+}
+
+void Sensor::SetTransferFunction(double (*f)(double t)) {
+  if (!f) {
+    std::cerr << m_className << "::SetTransferFunction: Null pointer.\n";
+    return;
+  }
+  m_fTransfer = f;
+  m_shaper = nullptr;
+  m_fTransferTab.clear();
+  m_fTransferSq = -1.;
+  m_fTransferFFT.clear();
+}
+
+void Sensor::SetTransferFunction(const std::vector<double>& times,
+                                 const std::vector<double>& values) {
+  if (times.empty() || values.empty()) {
+    std::cerr << m_className << "::SetTransferFunction: Empty vector.\n";
+    return;
+  } else if (times.size() != values.size()) {
+    std::cerr << m_className << "::SetTransferFunction:\n"
+              << "    Time and value vectors must have same size.\n";
+    return;
+  }
+  const auto n = times.size();
+  m_fTransferTab.clear();
+  for (unsigned int i = 0; i < n; ++i) {
+    m_fTransferTab.emplace_back(std::make_pair(times[i], values[i]));
+  }
+  std::sort(m_fTransferTab.begin(), m_fTransferTab.end());
+  m_fTransfer = nullptr;
+  m_shaper = nullptr;
+  m_fTransferSq = -1.;
+  m_fTransferFFT.clear();
+}
+
+void Sensor::SetTransferFunction(Shaper& shaper) {
+  m_shaper = &shaper;
+  m_fTransfer = nullptr;
+  m_fTransferTab.clear();
+  m_fTransferSq = -1.;
+  m_fTransferFFT.clear();
+}
+
+double Sensor::InterpolateTransferFunctionTable(const double t) const {
+  if (m_fTransferTab.empty()) return 0.;
+  // Don't extrapolate beyond the range defined in the table.
+  if (t < m_fTransferTab.front().first || t > m_fTransferTab.back().first) {
+    return 0.;
+  }
+  // Find the proper interval in the table.
+  const auto begin = m_fTransferTab.cbegin();
+  const auto end = m_fTransferTab.cend();
+  const auto it1 = std::upper_bound(begin, end, std::make_pair(t, 0.));
+  if (it1 == end) return 0.;
+  if (it1 == begin) return m_fTransferTab.front().second;
+  const auto it0 = std::prev(it1);
+  const double t0 = (*it0).first;
+  const double t1 = (*it1).first;
+  const double f = t0 == t1 ? 0. : (t - t0) / (t1 - t0);
+  // Linear interpolation.
+  return (*it0).second * (1. - f) + (*it1).second * f;
+}
+
+double Sensor::GetTransferFunction(const double t) {
+  if (m_fTransfer) {
+    return m_fTransfer(t);
+  } else if (m_shaper) {
+    return m_shaper->Shape(t);
+  }
+  return InterpolateTransferFunctionTable(t);
+}
+
+void Sensor::PrintTransferFunction() {
+
+  std::cout << m_className << "::PrintTransferFunction:\n";
+  if (m_fTransfer) {
+      std::cout << "    User-defined function.";
+  } else if (m_shaper) {
+    std::string shaperType = "Unknown";
+    if (m_shaper->IsUnipolar()) {
+      shaperType = "Unipolar";
+    } else if (m_shaper->IsBipolar()) {
+      shaperType = "Bipolar";
+    }
+    unsigned int n = 1;
+    double tp = 0.;
+    m_shaper->GetParameters(n, tp);
+    std::printf("    %s shaper with order %u and %5.1f ns peaking time.\n",
+                shaperType.c_str(), n, tp);
+  } else if (!m_fTransferTab.empty()) {
+    std::cout << "    Table with " << m_fTransferTab.size() << " entries.\n";
+  } else {
+    std::cout << "    No transfer function set.\n";
+    return;
+  }
+  std::cout << "      Time [ns]    Transfer function\n";
+  const double dt = m_nTimeBins * m_tStep / 10.; 
+  for (size_t i = 0; i < 10; ++i) {
+    const double t = m_tStart + (i + 0.5) * dt;
+    const double f = GetTransferFunction(t);
+    std::printf("    %10.3f      %10.5f\n", t, f);
+  }
+}
+
+bool Sensor::ConvoluteSignal(const std::string& label, const bool fft) {
+  if (!m_fTransfer && !m_shaper && m_fTransferTab.empty()) {
+    std::cerr << m_className << "::ConvoluteSignal: "
+              << "Transfer function not set.\n";
+    return false;
+  }
+  if (m_nEvents == 0) {
+    std::cerr << m_className << "::ConvoluteSignal: No signals present.\n";
+    return false;
+  }
+
+  if (fft) return ConvoluteSignalFFT(label);
+  std::vector<double> cnvTab;
+  MakeTransferFunctionTable(cnvTab);
+  // Loop over all electrodes.
+  for (auto& electrode : m_electrodes) {
+    if (label != electrode.label) continue;
+    ConvoluteSignal(electrode, cnvTab);
+    return true;
+  }
+  return false;
+}
+
+bool Sensor::ConvoluteSignals(const bool fft) {
+  if (!m_fTransfer && !m_shaper && m_fTransferTab.empty()) {
+    std::cerr << m_className << "::ConvoluteSignals: "
+              << "Transfer function not set.\n";
+    return false;
+  }
+  if (m_nEvents == 0) {
+    std::cerr << m_className << "::ConvoluteSignals: No signals present.\n";
+    return false;
+  }
+
+  if (fft) return ConvoluteSignalFFT();
+  std::vector<double> cnvTab;
+  MakeTransferFunctionTable(cnvTab);
+  // Loop over all electrodes.
+  for (auto& electrode : m_electrodes) ConvoluteSignal(electrode, cnvTab);
+  return true;
+}
+
+void Sensor::MakeTransferFunctionTable(std::vector<double>& cnvTab) {
+  // Set the range where the transfer function is valid.
+  constexpr double cnvMin = 0.;
+  constexpr double cnvMax = 1.e10;
+
+  cnvTab.assign(2 * m_nTimeBins - 1, 0.);
+  const unsigned int offset = m_nTimeBins - 1;
+  // Evaluate the transfer function.
+  for (unsigned int i = 0; i < m_nTimeBins; ++i) {
+    // Negative time part.
+    double t = (-int(i)) * m_tStep;
+    if (t < cnvMin || t > cnvMax) {
+      cnvTab[offset - i] = 0.;
+    } else {
+      cnvTab[offset - i] = GetTransferFunction(t);
+    }
+    if (i == 0) continue;
+    // Positive time part.
+    t = i * m_tStep;
+    if (t < cnvMin || t > cnvMax) {
+      cnvTab[offset + i] = 0.;
+    } else {
+      cnvTab[offset + i] = GetTransferFunction(t);
+    }
+  }
+}
+
+void Sensor::ConvoluteSignal(Electrode& electrode,
+                             const std::vector<double>& tab) {
+  // Do the convolution.
+  std::vector<double> tmpSignal(m_nTimeBins, 0.);
+  std::vector<double> tmpSignalDelayed(m_nTimeBins, 0.);
+  const unsigned int offset = m_nTimeBins - 1;
+  for (unsigned int j = 0; j < m_nTimeBins; ++j) {
+    tmpSignal[j] = tmpSignalDelayed[j] = 0.;
+    for (unsigned int k = 0; k < m_nTimeBins; ++k) {
+      tmpSignal[j] += m_tStep * tab[offset + j - k] * electrode.signal[k];
+      tmpSignalDelayed[j] +=
+          m_tStep * tab[offset + j - k] * electrode.delayedSignal[k];
+    }
+  }
+  electrode.signal.swap(tmpSignal);
+  electrode.delayedSignal.swap(tmpSignalDelayed);
+  electrode.integrated = true;
+}
+
+bool Sensor::ConvoluteSignalFFT() {
+  // Number of bins must be a power of 2.
+  const unsigned int nn = exp2(ceil(log2(m_nTimeBins)));
+
+  if (!m_cacheTransferFunction || m_fTransferFFT.size() != 2 * (nn + 1)) {
+    // (Re-)compute the FFT of the transfer function.
+    m_fTransferFFT.assign(2 * (nn + 1), 0.);
+    for (unsigned int i = 0; i < m_nTimeBins; ++i) {
+      m_fTransferFFT[2 * i + 1] = GetTransferFunction(i * m_tStep);
+    }
+    FFT(m_fTransferFFT, false, nn);
+  }
+
+  for (auto& electrode : m_electrodes) {
+    ConvoluteSignalFFT(electrode, m_fTransferFFT, nn);
+  }
+  return true;
+}
+
+bool Sensor::ConvoluteSignalFFT(const std::string& label) {
+  // Number of bins must be a power of 2.
+  const unsigned int nn = exp2(ceil(log2(m_nTimeBins)));
+
+  if (!m_cacheTransferFunction || m_fTransferFFT.size() != 2 * (nn + 1)) {
+    // (Re-)compute the FFT of the transfer function.
+    m_fTransferFFT.assign(2 * (nn + 1), 0.);
+    for (unsigned int i = 0; i < m_nTimeBins; ++i) {
+      m_fTransferFFT[2 * i + 1] = GetTransferFunction(i * m_tStep);
+    }
+    FFT(m_fTransferFFT, false, nn);
+  }
+
+  for (auto& electrode : m_electrodes) {
+    if (label != electrode.label) continue;
+    ConvoluteSignalFFT(electrode, m_fTransferFFT, nn);
+    return true;
+  }
+  return false;
+}
+
+void Sensor::ConvoluteSignalFFT(Electrode& electrode,
+                                const std::vector<double>& tab,
+                                const unsigned int nn) {
+  std::vector<double> g(2 * (nn + 1), 0.);
+  for (unsigned int i = 0; i < m_nTimeBins; ++i) {
+    g[2 * i + 1] = electrode.signal[i];
+  }
+  FFT(g, false, nn);
+  for (unsigned int i = 0; i < nn; ++i) {
+    const double fr = tab[2 * i + 1];
+    const double fi = tab[2 * i + 2];
+    const double gr = g[2 * i + 1];
+    const double gi = g[2 * i + 2];
+    g[2 * i + 1] = fr * gr - fi * gi;
+    g[2 * i + 2] = fr * gi + gr * fi;
+  }
+  FFT(g, true, nn);
+  const double scale = m_tStep / nn;
+  for (unsigned int i = 0; i < m_nTimeBins; ++i) {
+    electrode.signal[i] = scale * g[2 * i + 1];
+  }
+  electrode.integrated = true;
+}
+
+bool Sensor::IntegrateSignals() {
+  if (m_nEvents == 0) {
+    std::cerr << m_className << "::IntegrateSignals: No signals present.\n";
+    return false;
+  }
+
+  for (auto& electrode : m_electrodes) IntegrateSignal(electrode);
+  return true;
+}
+
+bool Sensor::IntegrateSignal(const std::string& label) {
+  if (m_nEvents == 0) {
+    std::cerr << m_className << "::IntegrateSignal: No signals present.\n";
+    return false;
+  }
+
+  for (auto& electrode : m_electrodes) {
+    if (label != electrode.label) continue;
+    IntegrateSignal(electrode);
+    return true;
+  }
+  std::cerr << m_className << "::IntegrateSignal: Electrode " << label
+            << " not found.\n";
+  return false;
+}
+
+void Sensor::IntegrateSignal(Electrode& electrode) {
+  for (unsigned int j = 0; j < m_nTimeBins; ++j) {
+    electrode.signal[j] *= m_tStep;
+    electrode.electronSignal[j] *= m_tStep;
+    electrode.ionSignal[j] *= m_tStep;
+    electrode.delayedSignal[j] *= m_tStep;
+    if (j > 0) {
+      electrode.signal[j] += electrode.signal[j - 1];
+      electrode.electronSignal[j] += electrode.electronSignal[j - 1];
+      electrode.ionSignal[j] += electrode.ionSignal[j - 1];
+      electrode.delayedSignal[j] += electrode.delayedSignal[j - 1];
+    }
+  }
+  electrode.integrated = true;
+}
+
+bool Sensor::IsIntegrated(const std::string& label) const {
+  for (const auto& electrode : m_electrodes) {
+    if (electrode.label == label) return electrode.integrated;
+  }
+  return false;
+}
+
+bool Sensor::DelayAndSubtractFraction(const double td, const double f) {
+  const int offset = int(td / m_tStep);
+  for (auto& electrode : m_electrodes) {
+    std::vector<double> signal1(m_nTimeBins, 0.);
+    std::vector<double> signal2(m_nTimeBins, 0.);
+    for (unsigned int j = 0; j < m_nTimeBins; ++j) {
+      signal2[j] = f * electrode.signal[j];
+      const int bin = j - offset;
+      if (bin < 0 || bin >= (int)m_nTimeBins) continue;
+      signal1[j] = electrode.signal[bin];
+    }
+    for (unsigned int j = 0; j < m_nTimeBins; ++j) {
+      electrode.signal[j] = signal1[j] - signal2[j];
+    }
+  }
+  return true;
+}
+
+void Sensor::SetNoiseFunction(double (*f)(double t)) {
+  if (!f) {
+    std::cerr << m_className << "::SetNoiseFunction: Null pointer.\n";
+    return;
+  }
+  m_fNoise = f;
+}
+
+void Sensor::AddNoise(const bool total, const bool electron, const bool ion) {
+  if (!m_fNoise) {
+    std::cerr << m_className << "::AddNoise: Noise function not set.\n";
+    return;
+  }
+  if (m_nEvents == 0) m_nEvents = 1;
+
+  for (auto& electrode : m_electrodes) {
+    double t = m_tStart + 0.5 * m_tStep;
+    for (unsigned int j = 0; j < m_nTimeBins; ++j) {
+      const double noise = m_fNoise(t);
+      if (total) electrode.signal[j] += noise;
+      if (electron) electrode.electronSignal[j] += noise;
+      if (ion) electrode.ionSignal[j] += noise;
+      t += m_tStep;
+    }
+  }
+}
+
+void Sensor::AddWhiteNoise(const std::string& label, const double enc,
+                           const bool poisson, const double q0) {
+  if (!m_fTransfer && !m_shaper && m_fTransferTab.empty()) {
+    std::cerr << m_className << "::AddWhiteNoise: Transfer function not set.\n";
+    return;
+  }
+  if (m_nEvents == 0) m_nEvents = 1;
+
+  const double f2 = TransferFunctionSq();
+  if (f2 < 0.) {
+    std::cerr << m_className << "::AddWhiteNoise:\n"
+              << "  Could not calculate transfer function integral.\n";
+    return;
+  }
+
+  if (poisson) {
+    // Frequency of random delta pulses to model noise.
+    const double nu = (enc * enc / (q0 * q0)) / f2;
+    // Average number of delta pulses.
+    const double avg = nu * m_tStep * m_nTimeBins;
+    // Sample the number of pulses.
+    for (auto& electrode : m_electrodes) {
+      if (label != electrode.label) continue;
+      const int nPulses = RndmPoisson(avg);
+      for (int j = 0; j < nPulses; ++j) {
+        const int bin = static_cast<int>(m_nTimeBins * RndmUniform());
+        electrode.signal[bin] += q0;
+      }
+      const double offset = q0 * nu * m_tStep;
+      for (unsigned int j = 0; j < m_nTimeBins; ++j) {
+        electrode.signal[j] -= offset;
+      }
+      break;
+    }
+  } else {
+    // Gaussian approximation.
+    const double sigma = enc * sqrt(m_tStep / f2);
+    for (auto& electrode : m_electrodes) {
+      if (label != electrode.label) continue;
+      for (unsigned int j = 0; j < m_nTimeBins; ++j) {
+        electrode.signal[j] += RndmGaussian(0., sigma);
+      }
+      break;
+    }
+  }
+}
+
+void Sensor::AddWhiteNoise(const double enc, const bool poisson,
+                           const double q0) {
+  if (!m_fTransfer && !m_shaper && m_fTransferTab.empty()) {
+    std::cerr << m_className << "::AddWhiteNoise: Transfer function not set.\n";
+    return;
+  }
+  if (m_nEvents == 0) m_nEvents = 1;
+
+  const double f2 = TransferFunctionSq();
+  if (f2 < 0.) {
+    std::cerr << m_className << "::AddWhiteNoise:\n"
+              << "  Could not calculate transfer function integral.\n";
+    return;
+  }
+
+  if (poisson) {
+    // Frequency of random delta pulses to model noise.
+    const double nu = (enc * enc / (q0 * q0)) / f2;
+    // Average number of delta pulses.
+    const double avg = nu * m_tStep * m_nTimeBins;
+    // Sample the number of pulses.
+    for (auto& electrode : m_electrodes) {
+      const int nPulses = RndmPoisson(avg);
+      for (int j = 0; j < nPulses; ++j) {
+        const int bin = static_cast<int>(m_nTimeBins * RndmUniform());
+        electrode.signal[bin] += q0;
+      }
+      const double offset = q0 * nu * m_tStep;
+      for (unsigned int j = 0; j < m_nTimeBins; ++j) {
+        electrode.signal[j] -= offset;
+      }
+    }
+  } else {
+    // Gaussian approximation.
+    const double sigma = enc * sqrt(m_tStep / f2);
+    for (auto& electrode : m_electrodes) {
+      for (unsigned int j = 0; j < m_nTimeBins; ++j) {
+        electrode.signal[j] += RndmGaussian(0., sigma);
+      }
+    }
+  }
+}
+
+double Sensor::TransferFunctionSq() {
+  if (m_fTransferSq >= 0.) return m_fTransferSq;
+  double integral = -1.;
+  if (m_fTransfer) {
+    std::function<double(double)> fsq = [this](double x) {
+      const double y = m_fTransfer(x);
+      return y * y;
+    };
+    constexpr double epsrel = 1.e-8;
+    double err = 0.;
+    unsigned int stat = 0;
+    Numerics::QUADPACK::qagi(fsq, 0., 1, 0., epsrel, integral, err, stat);
+  } else if (m_shaper) {
+    integral = m_shaper->TransferFuncSq();
+  } else {
+    integral = Trapezoid2(m_fTransferTab);
+  }
+  if (m_cacheTransferFunction) m_fTransferSq = integral;
+  return integral;
+}
+
+bool Sensor::ComputeThresholdCrossings(const double thr,
+                                       const std::string& label, int& n) {
+  // Reset the list of threshold crossings.
+  m_thresholdCrossings.clear();
+  m_thresholdLevel = thr;
+
+  // Set the interpolation order.
+  int iOrder = 1;
+
+  if (m_nEvents == 0) {
+    std::cerr << m_className << "::ComputeThresholdCrossings: "
+              << "No signals present.\n";
+    return false;
+  }
+  // Compute the total signal.
+  std::vector<double> signal(m_nTimeBins, 0.);
+  // Loop over the electrodes.
+  bool foundLabel = false;
+  for (const auto& electrode : m_electrodes) {
+    if (electrode.label != label) continue;
+    foundLabel = true;
+    if (!electrode.integrated) {
+      std::cerr << m_className << "::ComputeThresholdCrossings:\n    "
+                << "Warning: signal on electrode " << label
+                << " has not been integrated/convoluted.\n";
+    }
+    for (unsigned int i = 0; i < m_nTimeBins; ++i) {
+      signal[i] += electrode.signal[i];
+    }
+  }
+  if (!foundLabel) {
+    std::cerr << m_className << "::ComputeThresholdCrossings: Electrode "
+              << label << " not found.\n";
+    return false;
+  }
+  const double scale = ElementaryCharge / (m_nEvents * m_tStep);
+  for (unsigned int i = 0; i < m_nTimeBins; ++i) signal[i] *= scale;
+
+  // Establish the range.
+  const double vMin = *std::min_element(std::begin(signal), std::end(signal));
+  const double vMax = *std::max_element(std::begin(signal), std::end(signal));
+  if (m_debug) std::cout << m_className << "::ComputeThresholdCrossings:\n";
+  if (thr < vMin && thr > vMax) {
+    if (m_debug) {
+      std::cout << "    Threshold outside the range [" << vMin << ", " << vMax
+                << "]\n";
+    }
+    return true;
+  }
+
+  // Check both rising and falling edges.
+  constexpr std::array<int, 2> directions = {1, -1};
+  for (const auto dir : directions) {
+    const bool up = dir > 0;
+    if (m_debug) {
+      if (up) {
+        std::cout << "  Hunting for rising edges.\n";
+      } else {
+        std::cout << "  Hunting for falling edges.\n";
+      }
+    }
+    // Initialise the vectors.
+    std::vector<double> ts = {m_tStart + 0.5 * m_tStep};
+    std::vector<double> vs = {signal[0]};
+    // Scan the signal.
+    for (unsigned int i = 1; i < m_nTimeBins; ++i) {
+      // Compute the vector element.
+      const double tNew = m_tStart + (i + 0.5) * m_tStep;
+      const double vNew = signal[i];
+      // If still increasing or decreasing, add to the vector.
+      if ((up && vNew > vs.back()) || (!up && vNew < vs.back())) {
+        ts.push_back(tNew);
+        vs.push_back(vNew);
+        continue;
+      }
+      // Otherwise see whether we crossed the threshold level.
+      if ((vs[0] - thr) * (thr - vs.back()) >= 0. && ts.size() > 1 &&
+          ((up && vs.back() > vs[0]) || (!up && vs.back() < vs[0]))) {
+        // Compute the crossing time.
+        double tcr = Numerics::Divdif(ts, vs, ts.size(), thr, iOrder);
+        m_thresholdCrossings.emplace_back(std::make_pair(tcr, up));
+        ts = {tNew};
+        vs = {vNew};
+      } else {
+        // No crossing, simply reset the vector.
+        ts = {tNew};
+        vs = {vNew};
+      }
+    }
+    // Check the final vector.
+    if ((vs[0] - thr) * (thr - vs.back()) >= 0. && ts.size() > 1 &&
+        ((up && vs.back() > vs[0]) || (!up && vs.back() < vs[0]))) {
+      const double tcr = Numerics::Divdif(ts, vs, ts.size(), thr, iOrder);
+      m_thresholdCrossings.emplace_back(std::make_pair(tcr, up));
+    }
+  }
+  n = m_thresholdCrossings.size();
+
+  if (m_debug) {
+    std::cout << "  Found " << n << " crossings.\n";
+    if (n > 0) std::cout << "      Time  [ns]    Direction\n";
+    for (const auto& crossing : m_thresholdCrossings) {
+      std::cout << "      " << crossing.first << "      ";
+      if (crossing.second) {
+        std::cout << "rising\n";
+      } else {
+        std::cout << "falling\n";
+      }
+    }
+  }
+  // Seems to have worked.
+  return true;
+}
+
+bool Sensor::GetThresholdCrossing(const unsigned int i, double& time,
+                                  double& level, bool& rise) const {
+  level = m_thresholdLevel;
+
+  if (i >= m_thresholdCrossings.size()) {
+    std::cerr << m_className << "::GetThresholdCrossing: Index out of range.\n";
+    time = m_tStart + m_nTimeBins * m_tStep;
+    return false;
+  }
+
+  time = m_thresholdCrossings[i].first;
+  rise = m_thresholdCrossings[i].second;
+  return true;
+}
+
+bool Sensor::GetBoundingBox(double& xmin, double& ymin, double& zmin,
+                            double& xmax, double& ymax, double& zmax) {
+  // We don't know the range yet
+  bool set = false;
+  // Loop over the fields
+  double x0, y0, z0, x1, y1, z1;
+  for (const auto& cmp : m_components) {
+    if (!std::get<1>(cmp)) continue;
+    if (!std::get<0>(cmp)->GetBoundingBox(x0, y0, z0, x1, y1, z1)) continue;
+    if (set) {
+      if (x0 < xmin) xmin = x0;
+      if (y0 < ymin) ymin = y0;
+      if (z0 < zmin) zmin = z0;
+      if (x1 > xmax) xmax = x1;
+      if (y1 > ymax) ymax = y1;
+      if (z1 > zmax) zmax = z1;
+    } else {
+      xmin = x0;
+      ymin = y0;
+      zmin = z0;
+      xmax = x1;
+      ymax = y1;
+      zmax = z1;
+      set = true;
+    }
+  }
+
+  // Warn if we still don't know the range
+  if (!set) {
+    std::cerr << m_className << "::GetBoundingBox:\n"
+              << "    Sensor bounding box not known.\n";
+    xmin = ymin = zmin = 0.;
+    xmax = ymax = zmax = 0.;
+    return false;
+  }
+
+  if (m_debug) {
+    std::cout << m_className << "::GetBoundingBox:\n"
+              << "    " << xmin << " < x [cm] < " << xmax << "\n"
+              << "    " << ymin << " < y [cm] < " << ymax << "\n"
+              << "    " << zmin << " < z [cm] < " << zmax << "\n";
+  }
+  return true;
+}
+
+void Sensor::FFT(std::vector<double>& data, const bool inverse, const int nn) {
+  // Replaces data[1..2*nn] by its discrete fourier transform
+  // or replaces data[1..2*nn] by nn times its inverse discrete
+  // fourier transform.
+  // nn MUST be an integer power of 2 (this is not checked for!).
+
+  const int n = 2 * nn;
+  // Bit reversal.
+  int j = 1;
+  for (int i = 1; i < n; i += 2) {
+    if (j > i) {
+      // Exchange the two complex numbers.
+      std::swap(data[j], data[i]);
+      std::swap(data[j + 1], data[i + 1]);
+    }
+    int m = nn;
+    while (m >= 2 && j > m) {
+      j -= m;
+      m >>= 1;
+    }
+    j += m;
+  }
+
+  const int isign = inverse ? -1 : 1;
+  int mmax = 2;
+  while (n > mmax) {
+    const int step = 2 * mmax;
+    const double theta = isign * TwoPi / mmax;
+    double wtemp = sin(0.5 * theta);
+    const double wpr = -2. * wtemp * wtemp;
+    const double wpi = sin(theta);
+    double wr = 1.;
+    double wi = 0.;
+    for (int m = 1; m < mmax; m += 2) {
+      for (int i = m; i <= n; i += step) {
+        j = i + mmax;
+        double tr = wr * data[j] - wi * data[j + 1];
+        double ti = wr * data[j + 1] + wi * data[j];
+        data[j] = data[i] - tr;
+        data[j + 1] = data[i + 1] - ti;
+        data[i] += tr;
+        data[i + 1] += ti;
+      }
+      wr = (wtemp = wr) * wpr - wi * wpi + wr;
+      wi = wi * wpr + wtemp * wpi + wi;
+    }
+    mmax = step;
+  }
+}
+
+void Sensor::ExportSignal(const std::string& label, 
+                          const std::string& name, const bool chargeCarriers) {
+  const double scale = ElementaryCharge / (m_nEvents * m_tStep);
+  for (const auto& electrode : m_electrodes) {
+    if (electrode.label != label) continue;
+
+    const std::string quantity = electrode.integrated ? "Charge" : "Signal";
+    const std::string unit = electrode.integrated ? " [fC]" : " [fC/ns]";
+    std::ofstream myfile;
+    std::string filename = name + ".csv";
+    myfile.open(filename);
+    if (!electrode.integrated) {
+      myfile << "The cumulative induced charge.\n";
+    } else {
+      myfile << "The induced signal.\n";
+    }
+    myfile << "Time [ns]"
+           << ",Total Prompt" << unit 
+           << ",Total Delayed" << unit 
+           << ", Total " << quantity << unit;
+    if (chargeCarriers) {
+      myfile << ",Electron Prompt" << unit 
+             << ",Electron Delayed" << unit 
+             << ",Electron " << quantity << unit 
+             << ",Ion Prompt" << unit 
+             << ",Ion Delayed" << unit 
+             << ",Ion " << quantity << unit;
+    }
+    myfile << "\n";
+    myfile << std::setprecision(std::numeric_limits<long double>::digits10 + 1);
+    for (unsigned int i = 0; i < m_nTimeBins; i++) {
+      myfile << m_tStart + i * m_tStep 
+             << "," << scale * (electrode.signal[i] - 
+                                electrode.delayedSignal[i])
+             << "," << scale * electrode.delayedSignal[i] 
+             << "," << scale * electrode.signal[i];
+      if (!chargeCarriers) {
+        myfile << "\n";
+        continue;
+      }
+      myfile << "," << scale * (electrode.electronSignal[i] - 
+                                electrode.delayedElectronSignal[i])
+             << "," << scale * electrode.delayedElectronSignal[i]
+             << "," << scale * electrode.electronSignal[i]
+             << "," << scale * (electrode.ionSignal[i] - 
+                                electrode.delayedIonSignal[i])
+             << "," << scale * electrode.delayedIonSignal[i]
+             << "," << scale * electrode.ionSignal[i]
+             << "\n";
+    }
+    myfile.close();
+    std::cout << m_className << "::ExportSignal: File '" << name
+              << ".csv' exported.\n";
+   
+  }
+}
+
+double Sensor::GetTotalInducedCharge(const std::string& label) {
+  for (const auto& electrode : m_electrodes) {
+    if (electrode.label != label) continue;
+    if (!electrode.integrated || m_nEvents == 0) return 0.;
+    return ElementaryCharge * electrode.signal.back() / (m_nEvents * m_tStep);
+  }
+  return 0.;
+}
+
+}  // namespace Garfield